# Swedish translation for viking
# Copyright (c) 2007 Rosetta Contributors and Canonical Ltd 2007
# This file is distributed under the same license as the viking package.
# FIRST AUTHOR <EMAIL@ADDRESS>, 2007.
#
msgid ""
msgstr ""
"Project-Id-Version: viking\n"
"Report-Msgid-Bugs-To: \n"
<<<<<<< HEAD
"POT-Creation-Date: 2010-11-17 22:31+0100\n"
"PO-Revision-Date: 2010-05-01 17:56+0000\n"
"Last-Translator: Erik Simmesgård <Unknown>\n"
=======
"POT-Creation-Date: 2010-10-23 23:39+0200\n"
"PO-Revision-Date: 2010-09-07 09:06+0000\n"
"Last-Translator: Guilhem Bonnefille <guilhem.bonnefille@gmail.com>\n"
>>>>>>> b5e114b6
"Language-Team: Swedish <sv@li.org>\n"
"Language: sv\n"
"MIME-Version: 1.0\n"
"Content-Type: text/plain; charset=UTF-8\n"
"Content-Transfer-Encoding: 8bit\n"
"Plural-Forms: nplurals=2; plural=n != 1;\n"
"X-Launchpad-Export-Date: 2010-11-14 21:36+0000\n"
"X-Generator: Launchpad (build Unknown)\n"

#: ../src/acquire.c:118
msgid "Working..."
msgstr "Arbetar..."

#: ../src/acquire.c:141
msgid "Error: acquisition failed."
msgstr ""

<<<<<<< HEAD
#: ../src/acquire.c:149 ../src/vikgpslayer.c:1020
=======
#: ../src/acquire.c:149 ../src/vikgpslayer.c:1019
>>>>>>> b5e114b6
msgid "Done."
msgstr "Färdig."

#: ../src/acquire.c:156
msgid "No data."
msgstr ""

<<<<<<< HEAD
#: ../src/acquire.c:339 ../src/vikgpslayer.c:1059
=======
#: ../src/acquire.c:339 ../src/vikgpslayer.c:1058
>>>>>>> b5e114b6
msgid "Status: detecting gpsbabel"
msgstr ""

#: ../src/background.c:57
#, c-format
msgid "%d items"
msgstr "%d föremål"

#: ../src/background.c:225
msgid "Job"
msgstr "Jobb"

#: ../src/background.c:229
msgid "Progress"
msgstr "Förlopp"

#: ../src/background.c:240
msgid "Viking Background Jobs"
msgstr ""

#: ../src/clipboard.c:85
msgid "paste failed"
msgstr "inklistring misslyckades"

#: ../src/clipboard.c:95
msgid "wrong clipboard data size"
msgstr ""

#: ../src/clipboard.c:114
#, c-format
msgid ""
"The clipboard contains sublayer data for %s layers. You must select a layer "
"of this type to paste the clipboard data."
msgstr ""

#: ../src/clipboard.c:220
msgid ""
"In order to paste a waypoint, please select an appropriate layer to paste "
"into."
msgstr ""

<<<<<<< HEAD
#: ../src/curl_download.c:118
=======
#: ../src/curl_download.c:115
>>>>>>> b5e114b6
#, c-format
msgid "%s() Curl perform failed: %s"
msgstr ""

<<<<<<< HEAD
#: ../src/dialog.c:52
=======
#: ../src/dialog.c:49
>>>>>>> b5e114b6
msgid "Go to Lat/Lon"
msgstr "Gå till Lat/Lon"

#: ../src/dialog.c:64 ../src/dialog.c:239
msgid "Latitude:"
msgstr "Latitud:"

#: ../src/dialog.c:70 ../src/dialog.c:244
msgid "Longitude:"
msgstr "Longitud:"

<<<<<<< HEAD
#: ../src/dialog.c:100
#, fuzzy
msgid "Go to UTM"
msgstr "Gå till UTM..."

#: ../src/dialog.c:113
=======
#: ../src/dialog.c:97
msgid "Go to UTM"
msgstr ""

#: ../src/dialog.c:110
>>>>>>> b5e114b6
msgid "Northing:"
msgstr "Norrvärde"

#: ../src/dialog.c:119
msgid "Easting:"
msgstr "Östvärde"

#: ../src/dialog.c:126
msgid "Zone:"
msgstr "Zon:"

#: ../src/dialog.c:129
msgid "Letter:"
msgstr ""

#: ../src/dialog.c:190
msgid "Waypoint Properties"
msgstr "Waypoint Egenskaper"

#: ../src/dialog.c:227
msgid "Name:"
msgstr "Namn:"

#: ../src/dialog.c:249
msgid "Altitude:"
msgstr "Höjd:"

#: ../src/dialog.c:254
msgid "Comment:"
msgstr "Kommentar:"

#: ../src/dialog.c:261
msgid "Image:"
msgstr "Bild:"

#: ../src/dialog.c:266
msgid "Symbol:"
msgstr "Symbol:"

#: ../src/dialog.c:275
msgid "(none)"
msgstr "(ingen)"

#. TODO: other checks (isalpha or whatever )
#: ../src/dialog.c:330
msgid "Please enter a name for the waypoint."
msgstr "Ange ett namn för waypointen"

#: ../src/dialog.c:334
#, c-format
msgid "The waypoint \"%s\" exists, do you want to overwrite it?"
msgstr "Waypointen \"%s\" finns redan, vill du skriva över den?"

<<<<<<< HEAD
#: ../src/dialog.c:485 ../src/geonamessearch.c:227
msgid "Nothing was selected"
msgstr ""

#: ../src/dialog.c:493
msgid "Add Track"
msgstr "Lägg till spår"

#: ../src/dialog.c:501
msgid "Track Name:"
msgstr "Spårnamn:"

#: ../src/dialog.c:519
msgid "Please enter a name for the track."
msgstr "Vänligen skriv in ett namn för spåret"

#: ../src/dialog.c:523
=======
#: ../src/dialog.c:482 ../src/geonamessearch.c:228
msgid "Nothing was selected"
msgstr ""

#: ../src/dialog.c:490
msgid "Add Track"
msgstr "Lägg till spår"

#: ../src/dialog.c:498
msgid "Track Name:"
msgstr "Spårnamn:"

#: ../src/dialog.c:516
msgid "Please enter a name for the track."
msgstr "Vänligen skriv in ett namn för spåret"

#: ../src/dialog.c:520
>>>>>>> b5e114b6
#, c-format
msgid "The track \"%s\" exists, do you want to overwrite it?"
msgstr "Spåret \"%s\" existerar, vill du skriva över det?"

<<<<<<< HEAD
#: ../src/dialog.c:585
msgid "Zoom Factors..."
msgstr ""

#: ../src/dialog.c:599
msgid "Zoom factor (in meters per pixel):"
msgstr ""

#: ../src/dialog.c:600
msgid "X (easting): "
msgstr "X (östvärde): "

#: ../src/dialog.c:601
msgid "Y (northing): "
msgstr "Y (norrvärde): "

#: ../src/dialog.c:606
msgid "X and Y zoom factors must be equal"
msgstr ""

#: ../src/dialog.c:659
msgid "1 min"
msgstr "1 min"

#: ../src/dialog.c:660
msgid "1 hour"
msgstr "1 timme"

#: ../src/dialog.c:661
msgid "1 day"
msgstr "1 dag"

#: ../src/dialog.c:662
msgid "Custom (in minutes):"
msgstr "Anpassad (i minuter):"

#: ../src/dialog.c:717
msgid "GPS Data and Topo Analyzer, Explorer, and Manager."
msgstr ""

#: ../src/dialog.c:718
=======
#: ../src/dialog.c:582
msgid "Zoom Factors..."
msgstr ""

#: ../src/dialog.c:596
msgid "Zoom factor (in meters per pixel):"
msgstr ""

#: ../src/dialog.c:597
msgid "X (easting): "
msgstr "X (östvärde): "

#: ../src/dialog.c:598
msgid "Y (northing): "
msgstr "Y (norrvärde): "

#: ../src/dialog.c:603
msgid "X and Y zoom factors must be equal"
msgstr ""

#: ../src/dialog.c:656
msgid "1 min"
msgstr "1 min"

#: ../src/dialog.c:657
msgid "1 hour"
msgstr "1 timme"

#: ../src/dialog.c:658
msgid "1 day"
msgstr "1 dag"

#: ../src/dialog.c:659
msgid "Custom (in minutes):"
msgstr "Anpassad (i minuter):"

#: ../src/dialog.c:714
msgid "GPS Data and Topo Analyzer, Explorer, and Manager."
msgstr ""

#: ../src/dialog.c:715
>>>>>>> b5e114b6
msgid ""
"This program is free software; you can redistribute it and/or modify it "
"under the terms of the GNU General Public License as published by the Free "
"Software Foundation; either version 2 of the License, or (at your option) "
"any later version.\n"
"\n"
"This program is distributed in the hope that it will be useful, but WITHOUT "
"ANY WARRANTY; without even the implied warranty of MERCHANTABILITY or "
"FITNESS FOR A PARTICULAR PURPOSE.  See the GNU General Public License for "
"more details.\n"
"\n"
"You should have received a copy of the GNU General Public License along with "
"this program; if not, write to the Free Software Foundation, Inc., 59 Temple "
"Place, Suite 330, Boston, MA 02111-1307, USA"
msgstr ""

<<<<<<< HEAD
#: ../src/dialog.c:746
msgid "Translation is coordinated on http://launchpad.net/viking"
msgstr ""

#: ../src/dialog.c:754
msgid "Download along track"
msgstr "Ladda ned längsmed spår"

#: ../src/dialog.c:756
msgid "Map type:"
msgstr "Karttyp:"

#: ../src/dialog.c:761
=======
#: ../src/dialog.c:749
msgid "Download along track"
msgstr "Ladda ned längsmed spår"

#: ../src/dialog.c:751
msgid "Map type:"
msgstr "Karttyp:"

#: ../src/dialog.c:756
>>>>>>> b5e114b6
msgid "Zoom level:"
msgstr "Zoomnivå:"

#: ../src/expedia.c:53
msgid "Expedia Street Maps"
msgstr "Expedia Street Maps"

#: ../src/expedia.c:81
msgid "Invalid expedia altitude"
msgstr "Ogiltig expedia altitud"

#: ../src/expedia.c:112
#, c-format
msgid ""
"Couldn't open EXPEDIA image file (right after successful download! Please "
"report and delete image file!): %s"
msgstr ""
"Kunde inte öppna EXPEDIA-bildfil (Direkt efter lyckad nedladdning! Vänligen "
"rapportera och ta bort bildfil!): %s"

#: ../src/expedia.c:125
#, c-format
msgid ""
"Couldn't save EXPEDIA image file (right after successful download! Please "
"report and delete image file!): %s"
msgstr ""
"Kunde inte spara EXPEDIA-bildfil (Direkt efter lyckad nedladdning! Vänligen "
"rapportera och ta bort bildfil!): %s"

#: ../src/geonamessearch.c:97
msgid "Search"
msgstr "Sök"

#: ../src/geonamessearch.c:99
msgid "No entries found!"
msgstr "Inga inlägg hittades!"

#: ../src/geonamessearch.c:253 ../src/googlesearch.c:120
msgid "couldn't map temp file"
msgstr ""

#: ../src/geonamessearch.c:394 ../src/vikgototool.c:250
msgid "couldn't open temp file"
msgstr "kunde inte öppna temp fil"

#: ../src/globals.c:44
msgid "Degree format:"
msgstr "Gradformat:"

#: ../src/globals.c:48
msgid "Distance units:"
msgstr ""

#: ../src/globals.c:52
msgid "Speed units:"
msgstr ""

#: ../src/globals.c:56
msgid "Height units:"
msgstr ""

#: ../src/globals.c:60
msgid "Use large waypoint icons:"
msgstr ""

#: ../src/globals.c:64
msgid "Default latitude:"
msgstr ""

#: ../src/globals.c:67
msgid "Default longitude:"
msgstr ""

#. Webtools
#: ../src/google.c:36
msgid "Google"
msgstr "Google"

#: ../src/datasource_gc.c:62
msgid "Download Geocaches"
msgstr "Ladda ned Geocachar"

#: ../src/datasource_gc.c:63
msgid "Geocaching.com Caches"
msgstr "Geocaching.com Cachar"

#: ../src/datasource_gc.c:79
msgid "geocaching.com username:"
msgstr "geocaching.com användarnamn:"

#: ../src/datasource_gc.c:80
msgid "geocaching.com password:"
msgstr "geocaching.com lösenord:"

#: ../src/datasource_gc.c:108
msgid ""
"Can't find gcget in path! Check that you have installed gcget correctly."
msgstr ""

#: ../src/datasource_gc.c:170
msgid "Number geocaches:"
msgstr "Antal cahar:"

#: ../src/datasource_gc.c:172
msgid "Centered around:"
msgstr "Centrera runt:"

#: ../src/datasource_google.c:49 ../src/datasource_google.c:50
msgid "Google Directions"
msgstr ""

#: ../src/datasource_google.c:75
msgid "From:"
msgstr "Från:"

#: ../src/datasource_google.c:77
msgid "To:"
msgstr "Till:"

#: ../src/datasource_gps.c:55
msgid "Acquire from GPS"
msgstr "Hämta från GPS"

#: ../src/datasource_gps.c:56
msgid "Acquired from GPS"
msgstr ""

#: ../src/datasource_gps.c:144
#, c-format
msgid "using cmdline '%s' and file '%s'\n"
msgstr ""

<<<<<<< HEAD
#: ../src/datasource_gps.c:206 ../src/vikgpslayer.c:762
=======
#: ../src/datasource_gps.c:204 ../src/vikgpslayer.c:761
>>>>>>> b5e114b6
#, c-format
msgid "Downloading %d waypoint..."
msgid_plural "Downloading %d waypoints..."
msgstr[0] "Laddar ned %d waypoint..."
msgstr[1] "Laddar ned %d waypoints..."

<<<<<<< HEAD
#: ../src/datasource_gps.c:208 ../src/vikgpslayer.c:764
=======
#: ../src/datasource_gps.c:206 ../src/vikgpslayer.c:763
>>>>>>> b5e114b6
#, c-format
msgid "Downloading %d trackpoint..."
msgid_plural "Downloading %d trackpoints..."
msgstr[0] "Laddar ned %d trackpoint..."
msgstr[1] "Laddar ned %d trackpoints..."

#: ../src/datasource_gps.c:226
#, c-format
msgid "Downloaded %d out of %d %s..."
msgstr "Laddade ned %d av %d %s..."

#: ../src/datasource_gps.c:228
#, c-format
msgid "Downloaded %d %s."
msgstr "Laddade ned %d %s."

<<<<<<< HEAD
#: ../src/datasource_gps.c:241 ../src/vikgpslayer.c:834
=======
#: ../src/datasource_gps.c:239 ../src/vikgpslayer.c:833
>>>>>>> b5e114b6
#, c-format
msgid "GPS Device: %s"
msgstr "GPS enhet: %s"

<<<<<<< HEAD
#: ../src/datasource_gps.c:330 ../src/vikgpslayer.c:146
msgid "GPS Protocol:"
msgstr "GPS protokoll"

#: ../src/datasource_gps.c:337 ../src/vikgpslayer.c:147
=======
#: ../src/datasource_gps.c:328 ../src/vikgpslayer.c:145
msgid "GPS Protocol:"
msgstr "GPS protokoll"

#: ../src/datasource_gps.c:335 ../src/vikgpslayer.c:146
>>>>>>> b5e114b6
msgid "Serial Port:"
msgstr "Seriell Port:"

#: ../src/datasource_gps.c:358
msgid ""
"Turn Off After Transfer\n"
"(Garmin Only)"
msgstr ""

<<<<<<< HEAD
#: ../src/datasource_gps.c:379 ../src/vikgpslayer.c:1064
=======
#: ../src/datasource_gps.c:377 ../src/vikgpslayer.c:1063
>>>>>>> b5e114b6
msgid "GPS device: N/A"
msgstr "GPS-enhet: Inte tillgänglig"

#: ../src/dem.c:60 ../src/dem.c:74
msgid "Invalid DEM"
msgstr "Ogiltig DEM"

#: ../src/dem.c:116
msgid "Invalid DEM header"
msgstr ""

#: ../src/dem.c:185 ../src/dem.c:198
msgid "Incorrect DEM Class B record: expected 1"
msgstr ""

#: ../src/dem.c:355
#, c-format
msgid "Couldn't map file %s: %s"
msgstr ""

#: ../src/download.c:112
msgid "Tile age (s):"
msgstr ""

<<<<<<< HEAD
#: ../src/download.c:233
=======
#: ../src/download.c:232
>>>>>>> b5e114b6
#, c-format
msgid "Download error: %s"
msgstr "Nedladdningsfel: %s"

#: ../src/file.c:426 ../src/file.c:430
#, c-format
msgid "Draw mode '%s' no more supported"
msgstr ""

#: ../src/osm-traces.c:73
msgid "Identifiable (public w/ timestamps)"
msgstr ""

#: ../src/osm-traces.c:74
msgid "Trackable (private w/ timestamps)"
msgstr ""

#: ../src/osm-traces.c:75
msgid "Public"
msgstr "Publik"

#: ../src/osm-traces.c:76
msgid "Private"
msgstr ""

#: ../src/osm-traces.c:93
msgid "OSM username:"
msgstr "OSM användarnamn:"

#: ../src/osm-traces.c:94
msgid "OSM password:"
msgstr "OSM lösenord:"

#: ../src/osm-traces.c:229
#, c-format
msgid "failed to upload data: HTTP response is %ld"
msgstr "kunde inte ladda upp data: HTTP svar är %ld"

#: ../src/osm-traces.c:232
#, c-format
msgid "curl_easy_getinfo failed: %d"
msgstr "curl_easy_getinfo misslyckades: %d"

#: ../src/osm-traces.c:236
#, c-format
msgid "curl request failed: %s"
msgstr "curlförfrågan misslyckades: %s"

#: ../src/osm-traces.c:264
#, c-format
msgid "failed to open temporary file: %s"
msgstr "kunde inte öppna temporär fil: %s"

#: ../src/osm-traces.c:298
#, c-format
msgid "failed to unlink temporary file: %s"
msgstr ""

#: ../src/osm-traces.c:310
msgid "OSM upload"
msgstr ""

#: ../src/osm-traces.c:331
msgid "Email:"
msgstr "E-post:"

#: ../src/osm-traces.c:342
msgid ""
"The email used as login\n"
"<small>Enter the email you use to login into www.openstreetmap.org.</small>"
msgstr ""

#: ../src/osm-traces.c:345
msgid "Password:"
msgstr "Lösenord:"

#: ../src/osm-traces.c:356
msgid ""
"The password used to login\n"
"<small>Enter the password you use to login into www.openstreetmap.org.</"
"small>"
msgstr ""

#: ../src/osm-traces.c:359
msgid "File's name:"
msgstr "Filnamn:"

#: ../src/osm-traces.c:369
msgid ""
"The name of the file on OSM\n"
"<small>This is the name of the file created on the server.This is not the "
"name of the local file.</small>"
msgstr ""

#: ../src/osm-traces.c:373
msgid "Description:"
msgstr "Beskrivning :"

#: ../src/osm-traces.c:378
msgid "The description of the trace"
msgstr ""

#: ../src/osm-traces.c:380
msgid "Tags:"
msgstr "Märken:"

#: ../src/osm-traces.c:385
msgid "The tags associated to the trace"
msgstr ""

#: ../src/osm-traces.c:415
#, c-format
msgid "Uploading %s to OSM"
msgstr "Laddar upp %s till OSM"

#: ../src/mapcache.c:61
msgid "Mapcache memory size (MB):"
msgstr ""

#: ../src/print.c:53
msgid "None"
msgstr "Ingen"

#: ../src/print.c:54
msgid "Horizontally"
msgstr "Horisontell"

#: ../src/print.c:55
msgid "Vertically"
msgstr "Vertikal"

#: ../src/print.c:56
msgid "Both"
msgstr "Båda"

#: ../src/print.c:120
msgid "Image Settings"
msgstr "Bildinställningar"

#: ../src/print.c:550
msgid "done"
msgstr "färdig"

#. Page Size
#: ../src/print.c:579
msgid "_Adjust Page Size and Orientation"
msgstr "_Justera sidstorlek och orientering"

#: ../src/print.c:595
msgid "C_enter:"
msgstr "C_entrum:"

#. ignore page margins
#: ../src/print.c:613
msgid "Ignore Page _Margins"
msgstr "Ignorera sid_marginaler"

#: ../src/print.c:632
msgid "Image S_ize:"
msgstr "Bild S_torlek"

#: ../src/util.c:77
msgid "Could not launch web browser."
msgstr "Kunde inte starta webbläsare."

#: ../src/util.c:88
msgid "Could not create new email."
msgstr ""

#: ../src/vikcoordlayer.c:46
msgid "Color:"
msgstr "Färg:"

#: ../src/vikcoordlayer.c:47
msgid "Minutes Width:"
msgstr ""

#: ../src/vikcoordlayer.c:48
msgid "Line Thickness:"
msgstr "Linjens tjocklek:"

#: ../src/datasource_bfilter.c:46
msgid "Max number of points:"
msgstr "Max antal punkter:"

#: ../src/datasource_bfilter.c:60
msgid "Simplify All Tracks"
msgstr ""

#: ../src/datasource_bfilter.c:61
msgid "Simplified Tracks"
msgstr ""

#: ../src/datasource_bfilter.c:94 ../src/datasource_bfilter.c:95
msgid "Remove Duplicate Waypoints"
msgstr "Ta bort dubbla Waypoints"

#: ../src/datasource_bfilter.c:125
msgid "Waypoints Inside This"
msgstr ""

#: ../src/datasource_bfilter.c:126
msgid "Polygonized Layer"
msgstr ""

#: ../src/datasource_bfilter.c:159
msgid "Waypoints Outside This"
msgstr ""

#: ../src/datasource_bfilter.c:160
msgid "Polygonzied Layer"
msgstr "Polygoniserade lager"

#: ../src/main.c:117
msgid "Enable debug output"
msgstr ""

#: ../src/main.c:118
msgid "Enable verbose output"
msgstr ""

#: ../src/main.c:119
msgid "Show version"
msgstr "Visa version"

<<<<<<< HEAD
#: ../src/osm.c:82
msgid "OSM (view)"
msgstr "OSM (vy)"

#: ../src/osm.c:86
msgid "OSM (edit)"
msgstr "OSM (redigera)"

#: ../src/osm.c:90
msgid "OSM (render)"
msgstr "OSM (rendera)"

#: ../src/preferences.c:287
#, fuzzy
msgid "Preferences"
msgstr "_Inställningar"
=======
#: ../src/osm.c:81
msgid "OSM (view)"
msgstr "OSM (vy)"

#: ../src/osm.c:85
msgid "OSM (edit)"
msgstr "OSM (redigera)"

#: ../src/osm.c:89
msgid "OSM (render)"
msgstr "OSM (rendera)"

#: ../src/preferences.c:267
msgid "Preferences"
msgstr ""
>>>>>>> b5e114b6

#: ../src/uibuilder.c:148
msgid "Take care that this password will be stored clearly in a plain file."
msgstr ""

#: ../src/vikdemlayer.c:101
msgid "Absolute height"
msgstr "Absolut höjd"

#: ../src/vikdemlayer.c:102
msgid "Height gradient"
msgstr ""

#: ../src/vikdemlayer.c:119
msgid "DEM Files:"
msgstr "DEM Filer:"

#: ../src/vikdemlayer.c:120
msgid "Download Source:"
msgstr "Ladda ned källa:"

#: ../src/vikdemlayer.c:121
<<<<<<< HEAD
#, fuzzy
msgid "Min Elev Color:"
msgstr "Min höjd:"
=======
msgid "Min Elev Color:"
msgstr ""
>>>>>>> b5e114b6

#: ../src/vikdemlayer.c:122
msgid "Type:"
msgstr "Typ:"

#: ../src/vikdemlayer.c:123
msgid "Min Elev:"
msgstr "Min höjd:"

#: ../src/vikdemlayer.c:124
msgid "Max Elev:"
msgstr "Max höjd:"

#: ../src/vikdemlayer.c:135
msgid "DEM Download/Import"
msgstr "DEM Ladda ned/Importera"

#: ../src/vikdemlayer.c:809
#, c-format
msgid "No SRTM data available for %f, %f"
msgstr ""

#: ../src/vikdemlayer.c:1047
msgid "No download source selected. Edit layer properties."
msgstr ""

#: ../src/vikdemlayer.c:1070
#, c-format
msgid "Downloading DEM %s"
msgstr "Laddar ned DEM %s"

#: ../src/vikfileentry.c:68
msgid "Browse..."
msgstr "Bläddra..."

#: ../src/vikfileentry.c:96
msgid "Choose file"
msgstr "Välj fil"

#: ../src/vikfilelist.c:47
msgid "Choose file(s)"
msgstr "Välj fil(er)"

#: ../src/vikfilelist.c:126
msgid "Add..."
msgstr "Lägg till…"

#: ../src/vikfilelist.c:127
msgid "Delete"
msgstr "Ta bort"

#: ../src/vikgeoreflayer.c:68
msgid "Georef Move Map"
msgstr ""

#: ../src/vikgeoreflayer.c:72
msgid "Georef Zoom Tool"
msgstr ""

#: ../src/vikgeoreflayer.c:311 ../src/vikmapslayer.c:606
#, c-format
msgid "Couldn't open image file: %s"
msgstr "Kunde inte öppna bildfil: %s"

#: ../src/vikgeoreflayer.c:341
msgid "Unexpected end of file reading World file."
msgstr "Oväntat slut på filen vid läsning av World-filen."

#: ../src/vikgeoreflayer.c:357 ../src/vikgeoreflayer.c:402
msgid "Choose World file"
msgstr "Välj World fil"

#: ../src/vikgeoreflayer.c:370
msgid "The World file you requested could not be opened for reading."
msgstr "Den Word fil du har valt kunde inte öppnas för läsning."

#: ../src/vikgeoreflayer.c:415
msgid "The file you requested could not be opened for writing."
msgstr "Den fil du valt kunde inte öppnas för skrivning."

#: ../src/vikgeoreflayer.c:432 ../src/viklayer.c:464
msgid "Layer Properties"
msgstr "Lageregenskaper"

#: ../src/vikgeoreflayer.c:448
msgid "World File Parameters:"
msgstr "World Fil Parametrar:"

#: ../src/vikgeoreflayer.c:449
msgid "Load From File..."
msgstr "Ladda från fil..."

#: ../src/vikgeoreflayer.c:454
msgid "Corner pixel easting:"
msgstr ""

#: ../src/vikgeoreflayer.c:456
msgid "the UTM \"easting\" value of the upper-right corner pixel of the map"
msgstr ""

#: ../src/vikgeoreflayer.c:458
msgid "Corner pixel northing:"
msgstr ""

#: ../src/vikgeoreflayer.c:460
msgid "the UTM \"northing\" value of the upper-right corner pixel of the map"
msgstr ""

#: ../src/vikgeoreflayer.c:462
msgid "X (easting) scale (mpp): "
msgstr ""

#: ../src/vikgeoreflayer.c:463
msgid "Y (northing) scale (mpp): "
msgstr ""

#: ../src/vikgeoreflayer.c:466
msgid "the scale of the map in the X direction (meters per pixel)"
msgstr ""

#: ../src/vikgeoreflayer.c:468
msgid "the scale of the map in the Y direction (meters per pixel)"
msgstr ""

#: ../src/vikgeoreflayer.c:470
msgid "Map Image:"
msgstr "Kartbild:"

#: ../src/vikgeoreflayer.c:574
msgid "_Zoom to Fit Map"
msgstr ""

#: ../src/vikgeoreflayer.c:579
<<<<<<< HEAD
#, fuzzy
msgid "_Goto Map Center"
msgstr "Gå till waypoint"

#: ../src/vikgeoreflayer.c:584
#, fuzzy
msgid "_Export to World File"
msgstr "Exportera till World fil"
=======
msgid "_Goto Map Center"
msgstr ""

#: ../src/vikgeoreflayer.c:584
msgid "_Export to World File"
msgstr ""
>>>>>>> b5e114b6

#: ../src/vikgoto.c:77
msgid "No goto tool available."
msgstr ""

#: ../src/vikgoto.c:90 ../src/vikgoto.c:108
msgid "goto"
msgstr ""

#: ../src/vikgoto.c:92
msgid "I don't know that place. Do you want another goto?"
msgstr ""

#: ../src/vikgoto.c:110
msgid "goto provider:"
msgstr ""

#: ../src/vikgoto.c:125
msgid "Enter address or place name:"
msgstr "Ange adress eller platsnamn:"

<<<<<<< HEAD
#: ../src/vikgpslayer.c:150
msgid "Recording tracks"
msgstr ""

#: ../src/vikgpslayer.c:151
msgid "Jump to current position on start"
msgstr "Hoppa till nuvarande position vid start"

#: ../src/vikgpslayer.c:152
msgid "Moving Map Method:"
msgstr ""

#: ../src/vikgpslayer.c:153
msgid "Gpsd Host:"
msgstr "Gpsd Värd:"

#: ../src/vikgpslayer.c:154
msgid "Gpsd Port:"
msgstr "Gpsd Port:"

#: ../src/vikgpslayer.c:155
msgid "Gpsd Retry Interval (seconds):"
msgstr ""

#: ../src/vikgpslayer.c:219 ../src/vikgpslayer.c:1052
msgid "GPS Download"
msgstr "GPS nedladdning"

#: ../src/vikgpslayer.c:219 ../src/vikgpslayer.c:1052
msgid "GPS Upload"
msgstr "GPS uppladdning"

#: ../src/vikgpslayer.c:221
msgid "GPS Realtime Tracking"
msgstr ""

#: ../src/vikgpslayer.c:384
msgid "Unknown GPS Protocol"
msgstr "Okänt GPS Protokoll"

#: ../src/vikgpslayer.c:403
msgid "Unknown serial port device"
msgstr "Okänd serialportsenhet"

#: ../src/vikgpslayer.c:469
=======
#: ../src/vikgpslayer.c:149
msgid "Recording tracks"
msgstr ""

#: ../src/vikgpslayer.c:150
msgid "Jump to current position on start"
msgstr "Hoppa till nuvarande position vid start"

#: ../src/vikgpslayer.c:151
msgid "Moving Map Method:"
msgstr ""

#: ../src/vikgpslayer.c:152
msgid "Gpsd Host:"
msgstr "Gpsd Värd:"

#: ../src/vikgpslayer.c:153
msgid "Gpsd Port:"
msgstr "Gpsd Port:"

#: ../src/vikgpslayer.c:154
msgid "Gpsd Retry Interval (seconds):"
msgstr ""

#: ../src/vikgpslayer.c:218 ../src/vikgpslayer.c:1051
msgid "GPS Download"
msgstr "GPS nedladdning"

#: ../src/vikgpslayer.c:218 ../src/vikgpslayer.c:1051
msgid "GPS Upload"
msgstr "GPS uppladdning"

#: ../src/vikgpslayer.c:220
msgid "GPS Realtime Tracking"
msgstr ""

#: ../src/vikgpslayer.c:383
msgid "Unknown GPS Protocol"
msgstr "Okänt GPS Protokoll"

#: ../src/vikgpslayer.c:402
msgid "Unknown serial port device"
msgstr "Okänd serialportsenhet"

#: ../src/vikgpslayer.c:468
>>>>>>> b5e114b6
#, c-format
msgid "%s: unknown parameter"
msgstr "%s: okänd parameter"

<<<<<<< HEAD
#: ../src/vikgpslayer.c:583
#, fuzzy
msgid "_Upload to GPS"
msgstr "Ladda upp till GPS"

#: ../src/vikgpslayer.c:588
#, fuzzy
msgid "Download from _GPS"
msgstr "Ladda ned från GPS"

#: ../src/vikgpslayer.c:605
msgid "Empty _Realtime"
msgstr ""

#: ../src/vikgpslayer.c:611
#, fuzzy
msgid "E_mpty Upload"
msgstr "Tom uppladdning"

#: ../src/vikgpslayer.c:616
#, fuzzy
msgid "_Empty Download"
msgstr "Tom nedladdning"

#: ../src/vikgpslayer.c:621
#, fuzzy
msgid "Empty _All"
msgstr "Töm alla"
=======
#: ../src/vikgpslayer.c:582
msgid "_Upload to GPS"
msgstr ""

#: ../src/vikgpslayer.c:587
msgid "Download from _GPS"
msgstr ""

#: ../src/vikgpslayer.c:604
msgid "Empty _Realtime"
msgstr ""

#: ../src/vikgpslayer.c:610
msgid "E_mpty Upload"
msgstr ""

#: ../src/vikgpslayer.c:615
msgid "_Empty Download"
msgstr ""

#: ../src/vikgpslayer.c:620
msgid "Empty _All"
msgstr ""
>>>>>>> b5e114b6

#.
#. NB It's not fatal if this gives 2 for example! Hence removal of the g_assert
#. This happens when copied GPS layer is deleted (not sure why the number_handlers would be 2)
#. I don't think there's any side effects and certainly better than the program just aborting
<<<<<<< HEAD
#.
#: ../src/vikgpslayer.c:637
=======
#. 
#: ../src/vikgpslayer.c:636
>>>>>>> b5e114b6
#, c-format
msgid "Unexpected number of disconnected handlers: %d"
msgstr ""

<<<<<<< HEAD
#: ../src/vikgpslayer.c:769
=======
#: ../src/vikgpslayer.c:768
>>>>>>> b5e114b6
#, c-format
msgid "Uploading %d waypoint..."
msgid_plural "Uploading %d waypoints..."
msgstr[0] "Laddar upp %d waypoint..."
msgstr[1] "Laddar upp %d waypoints..."

<<<<<<< HEAD
#: ../src/vikgpslayer.c:771
=======
#: ../src/vikgpslayer.c:770
>>>>>>> b5e114b6
#, c-format
msgid "Uploading %d trackpoint..."
msgid_plural "Uploading %d trackpoints..."
msgstr[0] "Laddar upp %d trackpoint..."
msgstr[1] "Laddar upp %d trackpoints..."

<<<<<<< HEAD
#: ../src/vikgpslayer.c:795
=======
#: ../src/vikgpslayer.c:794
>>>>>>> b5e114b6
#, c-format
msgid "Downloaded %d out of %d waypoint..."
msgid_plural "Downloaded %d out of %d waypoints..."
msgstr[0] "Laddade ned %d av %d waypoint..."
msgstr[1] "Laddade ned %d av %d waypoints..."

<<<<<<< HEAD
#: ../src/vikgpslayer.c:797
=======
#: ../src/vikgpslayer.c:796
>>>>>>> b5e114b6
#, c-format
msgid "Downloaded %d out of %d trackpoint..."
msgid_plural "Downloaded %d out of %d trackpoints..."
msgstr[0] "Laddade ned %d av %d trackpoint..."
msgstr[1] "Laddade ned %d av %d trackpoints..."

<<<<<<< HEAD
#: ../src/vikgpslayer.c:801
=======
#: ../src/vikgpslayer.c:800
>>>>>>> b5e114b6
#, c-format
msgid "Uploaded %d out of %d waypoint..."
msgid_plural "Uploaded %d out of %d waypoints..."
msgstr[0] "Laddade upp %d av %d waypoint..."
msgstr[1] "Laddade upp %d av %d waypoints..."

<<<<<<< HEAD
#: ../src/vikgpslayer.c:803
=======
#: ../src/vikgpslayer.c:802
>>>>>>> b5e114b6
#, c-format
msgid "Uploaded %d out of %d trackpoint..."
msgid_plural "Uploaded %d out of %d trackpoints..."
msgstr[0] "Laddade upp %d av %d trackpoint..."
msgstr[1] "Laddade upp %d av %d trackpoints..."

<<<<<<< HEAD
#: ../src/vikgpslayer.c:810
=======
#: ../src/vikgpslayer.c:809
>>>>>>> b5e114b6
#, c-format
msgid "Downloaded %d waypoint"
msgid_plural "Downloaded %d waypoints"
msgstr[0] "Laddade ned %d waypoint"
msgstr[1] "Laddade ned %d waypoints"

<<<<<<< HEAD
#: ../src/vikgpslayer.c:812
=======
#: ../src/vikgpslayer.c:811
>>>>>>> b5e114b6
#, c-format
msgid "Downloaded %d trackpoint"
msgid_plural "Downloaded %d trackpoints"
msgstr[0] "Laddade ned %d trackpoint"
msgstr[1] "Laddade ned %d trackpoints"

<<<<<<< HEAD
#: ../src/vikgpslayer.c:816
=======
#: ../src/vikgpslayer.c:815
>>>>>>> b5e114b6
#, c-format
msgid "Uploaded %d waypoint"
msgid_plural "Uploaded %d waypoints"
msgstr[0] "Laddade upp %d waypoint"
msgstr[1] "Laddade upp %d waypoints"

<<<<<<< HEAD
#: ../src/vikgpslayer.c:818
=======
#: ../src/vikgpslayer.c:817
>>>>>>> b5e114b6
#, c-format
msgid "Uploaded %d trackpoint"
msgid_plural "Uploaded %d trackpoints"
msgstr[0] "Laddade upp %d trackpoint"
msgstr[1] "Laddade upp %d trackpoints"

<<<<<<< HEAD
#: ../src/vikgpslayer.c:1015
=======
#: ../src/vikgpslayer.c:1014
>>>>>>> b5e114b6
msgid "Error: couldn't find gpsbabel."
msgstr "Fel: kunde inte hitta gpsbabel."

#: ../src/viklayerspanel.c:57
msgid "/C_ut"
msgstr "/C_ut"

#: ../src/viklayerspanel.c:58
msgid "/_Copy"
msgstr "/_Kopiera"

#: ../src/viklayerspanel.c:59
msgid "/_Paste"
msgstr "/_Klistra in"

#: ../src/viklayerspanel.c:60
msgid "/_Delete"
msgstr "/_Ta bort"

#: ../src/viklayerspanel.c:61
msgid "/New Layer"
msgstr "/Nytt lager"

#: ../src/viklayerspanel.c:150
msgid "Top Layer"
msgstr ""

#: ../src/viklayerspanel.c:165
msgid "Add new layer"
msgstr ""

#: ../src/viklayerspanel.c:172
msgid "Remove selected layer"
msgstr ""

#: ../src/viklayerspanel.c:179
msgid "Move selected layer up"
msgstr ""

#: ../src/viklayerspanel.c:186
msgid "Move selected layer down"
msgstr ""

#: ../src/viklayerspanel.c:193
msgid "Cut selected layer"
msgstr ""

#: ../src/viklayerspanel.c:200
msgid "Copy selected layer"
msgstr ""

#: ../src/viklayerspanel.c:207
msgid "Paste layer below selected layer"
msgstr ""

#: ../src/viklayerspanel.c:492
msgid "Aggregate Layers have no settable properties."
msgstr ""

#: ../src/viklayerspanel.c:543
msgid "You cannot cut the Top Layer."
msgstr ""

#: ../src/viklayerspanel.c:598
msgid "You cannot delete the Top Layer."
msgstr ""

#: ../src/viklayerspanel.c:682
msgid "Are you sure you wish to delete all layers?"
msgstr "Är du säker på att du vill ta bort alla lager?"

#. ******* MAPZOOMS ********
#: ../src/vikmapslayer.c:90
msgid "Use Viking Zoom Level"
msgstr ""

#: ../src/vikmapslayer.c:122
msgid "Map Type:"
msgstr ""

#: ../src/vikmapslayer.c:123
msgid "Maps Directory:"
msgstr ""

#: ../src/vikmapslayer.c:124
msgid "Alpha:"
msgstr "Alfa:"

#: ../src/vikmapslayer.c:125
msgid "Autodownload maps:"
msgstr ""

#: ../src/vikmapslayer.c:126
msgid "Zoom Level:"
msgstr ""

#: ../src/vikmapslayer.c:132
msgid "Maps Download"
msgstr ""

#: ../src/vikmapslayer.c:138
msgid "Map"
msgstr "Karta"

#: ../src/vikmapslayer.c:212
msgid "Default maplayer directory:"
msgstr ""

#: ../src/vikmapslayer.c:449
msgid "Unknown map type"
msgstr "Okänd karttyp"

#: ../src/vikmapslayer.c:459
msgid "Unknown Map Zoom"
msgstr ""

#: ../src/vikmapslayer.c:528
#, c-format
msgid ""
"New map cannot be displayed in the current drawmode.\n"
"Select \"%s\" from View menu to view it."
msgstr ""

#: ../src/vikmapslayer.c:674
#, c-format
msgid ""
"Cowardly refusing to draw tiles or existence of tiles beyond %d zoom out "
"factor"
msgstr ""

#: ../src/vikmapslayer.c:1062
#, c-format
msgid "Redownloading up to %d %s map..."
msgid_plural "Redownloading up to %d %s maps..."
msgstr[0] ""
msgstr[1] ""

#: ../src/vikmapslayer.c:1064
#, c-format
msgid "Redownloading %d %s map..."
msgid_plural "Redownloading %d %s maps..."
msgstr[0] ""
msgstr[1] ""

#: ../src/vikmapslayer.c:1068 ../src/vikmapslayer.c:1139
#, c-format
msgid "Downloading %d %s map..."
msgid_plural "Downloading %d %s maps..."
msgstr[0] ""
msgstr[1] ""

#: ../src/vikmapslayer.c:1202
msgid "Redownload _Bad Map(s)"
msgstr ""

#: ../src/vikmapslayer.c:1206
msgid "Redownload _New Map(s)"
msgstr ""

#: ../src/vikmapslayer.c:1210
msgid "Redownload _All Map(s)"
msgstr ""

#: ../src/vikmapslayer.c:1290
#, c-format
msgid ""
"Wrong drawmode for this map.\n"
"Select \"%s\" from View menu and try again."
msgstr ""

#: ../src/vikmapslayer.c:1295
msgid "Wrong zoom level for this map."
msgstr ""

#: ../src/vikmapslayer.c:1325
msgid "Download _Missing Onscreen Maps"
msgstr ""

#: ../src/vikmapslayer.c:1331
msgid "Download _New Onscreen Maps"
msgstr ""

#. TODO Add GTK_STOCK_REFRESH icon
#: ../src/vikmapslayer.c:1338
msgid "Reload _All Onscreen Maps"
msgstr ""

#: ../src/viktreeview.c:203
msgid "Layer Name"
msgstr "Lagernamn"

#: ../src/viktreeview.c:624
#, c-format
msgid "delete data from %s\n"
msgstr "Ta bort data från %s\n"

#: ../src/viktrwlayer.c:310
msgid "Create Waypoint"
msgstr "Skapa waypoint"

#: ../src/viktrwlayer.c:313
msgid "Create Track"
msgstr ""

#: ../src/viktrwlayer.c:317
msgid "Begin Track"
msgstr ""

#: ../src/viktrwlayer.c:320
msgid "Edit Waypoint"
msgstr "Redigera waypoint"

#: ../src/viktrwlayer.c:325
msgid "Edit Trackpoint"
msgstr "Redigera trackpoint"

#: ../src/viktrwlayer.c:330
msgid "Show Picture"
msgstr "Visa Bild"

#: ../src/viktrwlayer.c:333
msgid "Magic Scissors"
msgstr ""

#. ***** PARAMETERS *****
<<<<<<< HEAD
#: ../src/viktrwlayer.c:340 ../src/viktrwlayer.c:1466
#: ../src/viktrwlayer.c:1468
msgid "Waypoints"
msgstr "Waypoints"

#: ../src/viktrwlayer.c:340 ../src/viktrwlayer.c:1456
#: ../src/viktrwlayer.c:1458
=======
#: ../src/viktrwlayer.c:337 ../src/viktrwlayer.c:1463
#: ../src/viktrwlayer.c:1465
msgid "Waypoints"
msgstr "Waypoints"

#: ../src/viktrwlayer.c:337 ../src/viktrwlayer.c:1453
#: ../src/viktrwlayer.c:1455
>>>>>>> b5e114b6
msgid "Tracks"
msgstr ""

#: ../src/viktrwlayer.c:340
msgid "Waypoint Images"
msgstr "Waypoint bilder"

#: ../src/viktrwlayer.c:343
msgid "Draw by Track"
msgstr ""

#: ../src/viktrwlayer.c:343
msgid "Draw by Velocity"
msgstr ""

#: ../src/viktrwlayer.c:343
msgid "All Tracks Black"
msgstr ""

#: ../src/viktrwlayer.c:344
msgid "Filled Square"
msgstr "Fylld ruta"

#: ../src/viktrwlayer.c:344
msgid "Square"
msgstr "Kvadrat"

#: ../src/viktrwlayer.c:344
msgid "Circle"
msgstr "Cirkel"

#: ../src/viktrwlayer.c:344
msgid "X"
msgstr "X"

#: ../src/viktrwlayer.c:366
msgid "Track Drawing Mode:"
msgstr ""

#: ../src/viktrwlayer.c:367
msgid "Draw Track Lines"
msgstr ""

#: ../src/viktrwlayer.c:368
msgid "Draw Trackpoints"
msgstr ""

#: ../src/viktrwlayer.c:369
msgid "Draw Elevation"
msgstr ""

#: ../src/viktrwlayer.c:370
msgid "Draw Elevation Height %:"
msgstr ""

#: ../src/viktrwlayer.c:372
msgid "Draw Stops"
msgstr ""

#: ../src/viktrwlayer.c:373
msgid "Min Stop Length (seconds):"
msgstr ""

#: ../src/viktrwlayer.c:375
msgid "Track Thickness:"
msgstr ""

#: ../src/viktrwlayer.c:376
msgid "Track BG Thickness:"
msgstr ""

#: ../src/viktrwlayer.c:377
msgid "Track Background Color"
msgstr ""

#: ../src/viktrwlayer.c:378
msgid "Min Track Velocity:"
msgstr ""

#: ../src/viktrwlayer.c:379
msgid "Max Track Velocity:"
msgstr ""

#: ../src/viktrwlayer.c:381
msgid "Draw Labels"
msgstr ""

#: ../src/viktrwlayer.c:382
msgid "Waypoint Color:"
msgstr "Waypoint färg:"

#: ../src/viktrwlayer.c:383
msgid "Waypoint Text:"
msgstr "Waypoint text:"

#: ../src/viktrwlayer.c:384
msgid "Background:"
msgstr "Bakgrund:"

#: ../src/viktrwlayer.c:385
msgid "Fake BG Color Translucency:"
msgstr ""

#: ../src/viktrwlayer.c:386
msgid "Waypoint marker:"
msgstr "Waypoint markör:"

#: ../src/viktrwlayer.c:387
msgid "Waypoint size:"
msgstr "Waypoint storlek:"

#: ../src/viktrwlayer.c:388
msgid "Draw Waypoint Symbols:"
msgstr ""

#: ../src/viktrwlayer.c:390
msgid "Draw Waypoint Images"
msgstr ""

#: ../src/viktrwlayer.c:391
msgid "Image Size (pixels):"
msgstr "Bildstorlek (pixlar):"

#: ../src/viktrwlayer.c:392
msgid "Image Alpha:"
msgstr ""

#: ../src/viktrwlayer.c:393
msgid "Image Memory Cache Size:"
msgstr ""

<<<<<<< HEAD
#: ../src/viktrwlayer.c:1605
msgid "This layer has no waypoints or trackpoints."
msgstr "Detta lager har inga waypoints eller trackpoints."

#: ../src/viktrwlayer.c:1613
msgid "Export Layer"
msgstr "Exportera lager"

#: ../src/viktrwlayer.c:1632 ../src/vikwindow.c:1618 ../src/vikwindow.c:2061
=======
#: ../src/viktrwlayer.c:1602
msgid "This layer has no waypoints or trackpoints."
msgstr "Detta lager har inga waypoints eller trackpoints."

#: ../src/viktrwlayer.c:1610
msgid "Export Layer"
msgstr "Exportera lager"

#: ../src/viktrwlayer.c:1629 ../src/vikwindow.c:1617 ../src/vikwindow.c:2060
>>>>>>> b5e114b6
#, c-format
msgid "The file \"%s\" exists, do you wish to overwrite it?"
msgstr "Filen \"%s\" finns redan, vill du skriva över den?"

<<<<<<< HEAD
#: ../src/viktrwlayer.c:1642 ../src/vikwindow.c:1639
msgid "The filename you requested could not be opened for writing."
msgstr ""

#: ../src/viktrwlayer.c:1663
msgid "Find"
msgstr ""

#: ../src/viktrwlayer.c:1673
msgid "Waypoint Name:"
msgstr "Waypoint namn:"

#: ../src/viktrwlayer.c:1693
msgid "Waypoint not found in this layer."
msgstr "Waypoint hittades inte i detta lager."

#: ../src/viktrwlayer.c:1790
msgid "_Goto Center of Layer"
msgstr ""

#: ../src/viktrwlayer.c:1795
#, fuzzy
msgid "Goto _Waypoint"
msgstr "Gå till waypoint"

#: ../src/viktrwlayer.c:1801
#, fuzzy
msgid "_Export Layer"
msgstr "Exportera lager"

#: ../src/viktrwlayer.c:1806
#, fuzzy
msgid "Export as GPS_Point"
msgstr "Exportera som GPSPoint"

#: ../src/viktrwlayer.c:1811
#, fuzzy
msgid "Export as GPS_Mapper"
msgstr "Exportera som GPSMapper"

#: ../src/viktrwlayer.c:1816
#, fuzzy
msgid "Export as _GPX"
msgstr "Exportera som GPX"

#: ../src/viktrwlayer.c:1821 ../src/viktrwlayer.c:2862
#, fuzzy
msgid "_New Waypoint"
msgstr "Ny waypoint"

#: ../src/viktrwlayer.c:1828
msgid "_Add Wikipedia Waypoints"
msgstr ""

#: ../src/viktrwlayer.c:1833
msgid "Within _Layer Bounds"
msgstr ""

#: ../src/viktrwlayer.c:1838
msgid "Within _Current View"
msgstr ""

#: ../src/viktrwlayer.c:1845 ../src/viktrwlayer.c:2828
#, fuzzy
msgid "Upload to _OSM"
msgstr "Ladda upp till OSM"

#: ../src/viktrwlayer.c:2357
msgid "Failed. This track does not have timestamp"
msgstr ""

#: ../src/viktrwlayer.c:2371
msgid "Failed. No other track in this layer has timestamp"
msgstr ""

#: ../src/viktrwlayer.c:2377
msgid "Merge with..."
msgstr ""

#: ../src/viktrwlayer.c:2377
msgid "Select track to merge with"
msgstr ""

#: ../src/viktrwlayer.c:2414
msgid "Merge Threshold..."
msgstr ""

#: ../src/viktrwlayer.c:2415
msgid "Merge when time between tracks less than:"
msgstr ""

#: ../src/viktrwlayer.c:2507
msgid "Split Threshold..."
msgstr ""

#: ../src/viktrwlayer.c:2508
msgid "Split when time between trackpoints exceeds:"
msgstr ""

#: ../src/viktrwlayer.c:2591
msgid "Waypoint Already Exists"
msgstr "Waypoint finns redan"

#: ../src/viktrwlayer.c:2632
msgid "Track Already Exists"
msgstr ""

#: ../src/viktrwlayer.c:2754
#, fuzzy
msgid "_Goto"
msgstr "Gå till"

#: ../src/viktrwlayer.c:2762
#, fuzzy
msgid "_Visit Geocache Webpage"
msgstr "Besök Geocache webbplats"

#: ../src/viktrwlayer.c:2777
#, fuzzy
msgid "_Goto Startpoint"
msgstr "Gå till waypoint"

#: ../src/viktrwlayer.c:2782
msgid "Goto \"_Center\""
msgstr ""

#: ../src/viktrwlayer.c:2787
#, fuzzy
msgid "Goto _Endpoint"
msgstr "Gå till waypoint"

#: ../src/viktrwlayer.c:2792
msgid "_Merge By Time"
msgstr ""

#: ../src/viktrwlayer.c:2797
msgid "Merge _With Other Tracks..."
msgstr ""

#: ../src/viktrwlayer.c:2802
msgid "_Split By Time"
msgstr ""

#: ../src/viktrwlayer.c:2807
#, fuzzy
msgid "Down_load Maps Along Track..."
msgstr "Ladda ned längsmed spår"

#: ../src/viktrwlayer.c:2812
msgid "_Apply DEM Data"
msgstr ""

#: ../src/viktrwlayer.c:2817
msgid "E_xtend Track End"
msgstr ""

#: ../src/viktrwlayer.c:2822
msgid "Extend _Using Magic Scissors"
msgstr ""

#: ../src/viktrwlayer.c:2836
msgid "_View Google Directions"
msgstr ""

#: ../src/viktrwlayer.c:2842
#, fuzzy
msgid "Use with _Filter"
msgstr "Använd med filter"

#: ../src/viktrwlayer.c:3478
#, fuzzy
msgid "Track"
msgstr "Lägg till spår"

#: ../src/viktrwlayer.c:3811
msgid "Could not launch eog to open file."
msgstr ""

#: ../src/viktrwlayer.c:3865
=======
#: ../src/viktrwlayer.c:1639 ../src/vikwindow.c:1638
msgid "The filename you requested could not be opened for writing."
msgstr ""

#: ../src/viktrwlayer.c:1660
msgid "Find"
msgstr ""

#: ../src/viktrwlayer.c:1670
msgid "Waypoint Name:"
msgstr "Waypoint namn:"

#: ../src/viktrwlayer.c:1690
msgid "Waypoint not found in this layer."
msgstr "Waypoint hittades inte i detta lager."

#: ../src/viktrwlayer.c:1787
msgid "_Goto Center of Layer"
msgstr ""

#: ../src/viktrwlayer.c:1792
msgid "Goto _Waypoint"
msgstr ""

#: ../src/viktrwlayer.c:1798
msgid "_Export Layer"
msgstr ""

#: ../src/viktrwlayer.c:1803
msgid "Export as GPS_Point"
msgstr ""

#: ../src/viktrwlayer.c:1808
msgid "Export as GPS_Mapper"
msgstr ""

#: ../src/viktrwlayer.c:1813
msgid "Export as _GPX"
msgstr ""

#: ../src/viktrwlayer.c:1818 ../src/viktrwlayer.c:2858
msgid "_New Waypoint"
msgstr ""

#: ../src/viktrwlayer.c:1825
msgid "_Add Wikipedia Waypoints"
msgstr ""

#: ../src/viktrwlayer.c:1830
msgid "Within _Layer Bounds"
msgstr ""

#: ../src/viktrwlayer.c:1835
msgid "Within _Current View"
msgstr ""

#: ../src/viktrwlayer.c:1842 ../src/viktrwlayer.c:2824
msgid "Upload to _OSM"
msgstr ""

#: ../src/viktrwlayer.c:2353
msgid "Failed. This track does not have timestamp"
msgstr ""

#: ../src/viktrwlayer.c:2367
msgid "Failed. No other track in this layer has timestamp"
msgstr ""

#: ../src/viktrwlayer.c:2373
msgid "Merge with..."
msgstr ""

#: ../src/viktrwlayer.c:2373
msgid "Select track to merge with"
msgstr ""

#: ../src/viktrwlayer.c:2410
msgid "Merge Threshold..."
msgstr ""

#: ../src/viktrwlayer.c:2411
msgid "Merge when time between tracks less than:"
msgstr ""

#: ../src/viktrwlayer.c:2503
msgid "Split Threshold..."
msgstr ""

#: ../src/viktrwlayer.c:2504
msgid "Split when time between trackpoints exceeds:"
msgstr ""

#: ../src/viktrwlayer.c:2587
msgid "Waypoint Already Exists"
msgstr "Waypoint finns redan"

#: ../src/viktrwlayer.c:2628
msgid "Track Already Exists"
msgstr ""

#: ../src/viktrwlayer.c:2750
msgid "_Goto"
msgstr ""

#: ../src/viktrwlayer.c:2758
msgid "_Visit Geocache Webpage"
msgstr ""

#: ../src/viktrwlayer.c:2773
msgid "_Goto Startpoint"
msgstr ""

#: ../src/viktrwlayer.c:2778
msgid "Goto \"_Center\""
msgstr ""

#: ../src/viktrwlayer.c:2783
msgid "Goto _Endpoint"
msgstr ""

#: ../src/viktrwlayer.c:2788
msgid "_Merge By Time"
msgstr ""

#: ../src/viktrwlayer.c:2793
msgid "Merge _With Other Tracks..."
msgstr ""

#: ../src/viktrwlayer.c:2798
msgid "_Split By Time"
msgstr ""

#: ../src/viktrwlayer.c:2803
msgid "Down_load Maps Along Track..."
msgstr ""

#: ../src/viktrwlayer.c:2808
msgid "_Apply DEM Data"
msgstr ""

#: ../src/viktrwlayer.c:2813
msgid "E_xtend Track End"
msgstr ""

#: ../src/viktrwlayer.c:2818
msgid "Extend _Using Magic Scissors"
msgstr ""

#: ../src/viktrwlayer.c:2832
msgid "_View Google Directions"
msgstr ""

#: ../src/viktrwlayer.c:2838
msgid "Use with _Filter"
msgstr ""

#: ../src/viktrwlayer.c:3474
msgid "Track"
msgstr ""

#: ../src/viktrwlayer.c:3807
msgid "Could not launch eog to open file."
msgstr ""

#: ../src/viktrwlayer.c:3861
>>>>>>> b5e114b6
#, c-format
msgid "Creating %d Image Thumbnails..."
msgstr ""

<<<<<<< HEAD
#: ../src/viktrwlayer.c:4090
=======
#: ../src/viktrwlayer.c:4086
>>>>>>> b5e114b6
msgid "No map layer in use. Create one first"
msgstr ""

#: ../src/viktrwlayer_propwin.c:688
msgid "Failed spliting track. Track unchanged"
msgstr ""

#: ../src/viktrwlayer_propwin.c:705
msgid "Operation Aborted. Track unchanged"
msgstr ""

#: ../src/viktrwlayer_propwin.c:759
#, c-format
msgid "%s - Track Properties"
msgstr ""

#: ../src/viktrwlayer_propwin.c:764
msgid "Split at Marker"
msgstr ""

#: ../src/viktrwlayer_propwin.c:765
msgid "Split Segments"
msgstr ""

#: ../src/viktrwlayer_propwin.c:766
msgid "Reverse"
msgstr "Omvänd"

#: ../src/viktrwlayer_propwin.c:767
msgid "Delete Dupl."
msgstr ""

#: ../src/viktrwlayer_propwin.c:790
msgid "<b>Comment:</b>"
msgstr "<b>Kommentar:</b>"

#: ../src/viktrwlayer_propwin.c:790
msgid "<b>Track Length:</b>"
msgstr ""

#: ../src/viktrwlayer_propwin.c:790
msgid "<b>Trackpoints:</b>"
msgstr "<b>Trackpoints:</b>"

#: ../src/viktrwlayer_propwin.c:790
msgid "<b>Segments:</b>"
msgstr "<b>Segment:</b>"

#: ../src/viktrwlayer_propwin.c:790
msgid "<b>Duplicate Points:</b>"
msgstr ""

#: ../src/viktrwlayer_propwin.c:790
msgid "<b>Max Speed:</b>"
msgstr "<b>Max hastighet:</b>"

#: ../src/viktrwlayer_propwin.c:790
msgid "<b>Avg. Speed:</b>"
msgstr "<b>Medelhastighet:</b>"

#: ../src/viktrwlayer_propwin.c:790
msgid "<b>Avg. Dist. Between TPs:</b>"
msgstr ""

#: ../src/viktrwlayer_propwin.c:790
msgid "<b>Elevation Range:</b>"
msgstr ""

#: ../src/viktrwlayer_propwin.c:790
msgid "<b>Total Elevation Gain/Loss:</b>"
msgstr "<b>Total höjdskillnad:</b>"

#: ../src/viktrwlayer_propwin.c:790
msgid "<b>Start:</b>"
msgstr "<b>Start:</b>"

#: ../src/viktrwlayer_propwin.c:790
msgid "<b>End:</b>"
msgstr "<b>Slut:</b>"

#: ../src/viktrwlayer_propwin.c:790
msgid "<b>Duration:</b>"
msgstr ""

#: ../src/viktrwlayer_propwin.c:830 ../src/viktrwlayer_propwin.c:854
#: ../src/viktrwlayer_propwin.c:891 ../src/viktrwlayer_propwin.c:909
#: ../src/viktrwlayer_propwin.c:959 ../src/viktrwlayer_propwin.c:960
#: ../src/viktrwlayer_propwin.c:961 ../src/viktrwlayer_propwin.c:983
#: ../src/viktrwlayer_propwin.c:990
#, c-format
msgid "No Data"
msgstr "Ingen data"

#: ../src/viktrwlayer_propwin.c:956
#, c-format
msgid "%d minutes"
msgstr "%d minuter"

#: ../src/viktrwlayer_propwin.c:979
msgid "Statistics"
msgstr "Statistik"

#: ../src/viktrwlayer_propwin.c:984
msgid "<b>Track Distance:</b>"
msgstr ""

#: ../src/viktrwlayer_propwin.c:985
msgid "Elevation-distance"
msgstr ""

#: ../src/viktrwlayer_propwin.c:991
msgid "<b>Track Time:</b>"
msgstr ""

#: ../src/viktrwlayer_propwin.c:992
msgid "Speed-time"
msgstr ""

#: ../src/viktrwlayer_tpwin.c:115
msgid "<b>Part of Track:</b>"
msgstr ""

#: ../src/viktrwlayer_tpwin.c:116
msgid "<b>Latitude:</b>"
msgstr "<b>Latitud:</b>"

#: ../src/viktrwlayer_tpwin.c:117
msgid "<b>Longitude:</b>"
msgstr "<b>Longitud:</b>"

#: ../src/viktrwlayer_tpwin.c:118
msgid "<b>Altitude:</b>"
msgstr "<b>Altitud:</b>"

#: ../src/viktrwlayer_tpwin.c:119
msgid "<b>Timestamp:</b>"
msgstr "<b>Tidsstämpel:</b>"

#: ../src/viktrwlayer_tpwin.c:120
msgid "<b>Time:</b>"
msgstr "<b>Tid:</b>"

#: ../src/viktrwlayer_tpwin.c:121
msgid "<b>Distance Difference:</b>"
msgstr ""

#: ../src/viktrwlayer_tpwin.c:122
msgid "<b>Time Difference:</b>"
msgstr "<b>Tidsskillnad:</b>"

#: ../src/viktrwlayer_tpwin.c:123
msgid "<b>\"Speed\" Between:</b>"
msgstr ""

#: ../src/viktrwlayer_tpwin.c:124
msgid "<b>VDOP:</b>"
msgstr ""

#: ../src/viktrwlayer_tpwin.c:125
msgid "<b>HDOP:</b>"
msgstr ""

#: ../src/viktrwlayer_tpwin.c:126
msgid "<b>PDOP:</b>"
msgstr ""

#: ../src/viktrwlayer_tpwin.c:127
msgid "<b>SAT/FIX:</b>"
msgstr ""

#: ../src/viktrwlayer_tpwin.c:136
msgid "Trackpoint"
msgstr "Trackpoint"

#: ../src/viktrwlayer_tpwin.c:141
msgid "Split Here"
msgstr "Dela här"

#: ../src/viktrwlayer_tpwin.c:142
msgid "Join With Last"
msgstr ""

<<<<<<< HEAD
#: ../src/vikwindow.c:188
msgid "Pan"
msgstr "Panorera"

#: ../src/vikwindow.c:188
msgid "Zoom"
msgstr "Zoom"

#: ../src/vikwindow.c:188
msgid "Ruler"
msgstr "Linjal"

#: ../src/vikwindow.c:364
=======
#: ../src/vikwindow.c:187
msgid "Pan"
msgstr "Panorera"

#: ../src/vikwindow.c:187
msgid "Zoom"
msgstr "Zoom"

#: ../src/vikwindow.c:187
msgid "Ruler"
msgstr "Linjal"

#: ../src/vikwindow.c:363
>>>>>>> b5e114b6
#, c-format
msgid ""
"Do you want to save the changes you made to the document \"%s\"?\n"
"\n"
"Your changes will be lost if you don't save them."
msgstr ""
"Vill du spara de ändringar du gjort i dokumentet \"%s\"?\n"
"\n"
"Dina ändringar kommer försvinna om du inte sparar dem."

<<<<<<< HEAD
#: ../src/vikwindow.c:367 ../src/vikwindow.c:1390
msgid "Untitled"
msgstr "Namnlös"

#: ../src/vikwindow.c:368
msgid "Don't Save"
msgstr "Spara inte"

#: ../src/vikwindow.c:403
msgid "mpp"
msgstr "mpp"

#: ../src/vikwindow.c:403
msgid "pixelfact"
msgstr ""

#: ../src/vikwindow.c:552
=======
#: ../src/vikwindow.c:366 ../src/vikwindow.c:1389
msgid "Untitled"
msgstr "Namnlös"

#: ../src/vikwindow.c:367
msgid "Don't Save"
msgstr "Spara inte"

#: ../src/vikwindow.c:402
msgid "mpp"
msgstr "mpp"

#: ../src/vikwindow.c:402
msgid "pixelfact"
msgstr ""

#: ../src/vikwindow.c:551
>>>>>>> b5e114b6
#, c-format
msgid "%s %s %dm"
msgstr "%s %s %dm"

<<<<<<< HEAD
#: ../src/vikwindow.c:554
#, fuzzy, c-format
msgid "%s %s %dft"
msgstr "%s %s %dm"

#: ../src/vikwindow.c:557
=======
#: ../src/vikwindow.c:553
#, c-format
msgid "%s %s %dft"
msgstr ""

#: ../src/vikwindow.c:556
>>>>>>> b5e114b6
#, c-format
msgid "%s %s"
msgstr "%s %s"

<<<<<<< HEAD
#: ../src/vikwindow.c:1179
msgid "You must select a layer to show its properties."
msgstr "Du måste välja ett lager för att kuna se dess egenskaper."

#: ../src/vikwindow.c:1205
msgid "You must select a layer to delete."
msgstr "Du måste välja ett lager för borttagning."

#: ../src/vikwindow.c:1502
=======
#: ../src/vikwindow.c:1178
msgid "You must select a layer to show its properties."
msgstr "Du måste välja ett lager för att kuna se dess egenskaper."

#: ../src/vikwindow.c:1204
msgid "You must select a layer to delete."
msgstr "Du måste välja ett lager för borttagning."

#: ../src/vikwindow.c:1501
>>>>>>> b5e114b6
#, c-format
msgid "Unable to add '%s' to the list of recently used documents"
msgstr ""

<<<<<<< HEAD
#: ../src/vikwindow.c:1516
msgid "The file you requested could not be opened."
msgstr "Filen du valt kan inte öppnas."

#: ../src/vikwindow.c:1562
msgid "Please select a GPS data file to open. "
msgstr ""

#: ../src/vikwindow.c:1605
msgid "Save as Viking File."
msgstr "Spara som Viking fil."

#: ../src/vikwindow.c:1896
=======
#: ../src/vikwindow.c:1515
msgid "The file you requested could not be opened."
msgstr "Filen du valt kan inte öppnas."

#: ../src/vikwindow.c:1561
msgid "Please select a GPS data file to open. "
msgstr ""

#: ../src/vikwindow.c:1604
msgid "Save as Viking File."
msgstr "Spara som Viking fil."

#: ../src/vikwindow.c:1895
>>>>>>> b5e114b6
msgid ""
"Viewable region outside allowable pixel size bounds for image. Clipping "
"width/height values."
msgstr ""

<<<<<<< HEAD
#: ../src/vikwindow.c:1918
=======
#: ../src/vikwindow.c:1917
>>>>>>> b5e114b6
#, c-format
msgid "Total area: %ldm x %ldm (%.3f sq. km)"
msgstr "Total area: %ldm x %ldm (%.3f kvadrat kilometer)"

<<<<<<< HEAD
#: ../src/vikwindow.c:1921
=======
#: ../src/vikwindow.c:1920
>>>>>>> b5e114b6
#, c-format
msgid "Total area: %ldm x %ldm (%.3f sq. miles)"
msgstr ""

#. todo: default for answers inside VikWindow or static (thruout instance)
<<<<<<< HEAD
#: ../src/vikwindow.c:1935
msgid "Save to Image File"
msgstr ""

#: ../src/vikwindow.c:1953
msgid "Width (pixels):"
msgstr "Bredd (bildpunkter):"

#: ../src/vikwindow.c:1955
msgid "Height (pixels):"
msgstr "Höjd (bildpunkter):"

#: ../src/vikwindow.c:1958
msgid "Zoom (meters per pixel):"
msgstr ""

#: ../src/vikwindow.c:1964
msgid "Area in current viewable window"
msgstr ""

#: ../src/vikwindow.c:1974
msgid "Save as PNG"
msgstr "Spara som PNG"

#: ../src/vikwindow.c:1975
msgid "Save as JPEG"
msgstr "Spara som JPEG"

#: ../src/vikwindow.c:1995
msgid "East-west image tiles:"
msgstr ""

#: ../src/vikwindow.c:1997
msgid "North-south image tiles:"
msgstr ""

#: ../src/vikwindow.c:2037
msgid "You must be in UTM mode to use this feature"
msgstr "Du måste vara i UTM läge för att använda denna funktion"

#: ../src/vikwindow.c:2048
msgid "Save Image"
msgstr "Spara bild"

#: ../src/vikwindow.c:2075
msgid "Choose a directory to hold images"
msgstr ""

#: ../src/vikwindow.c:2161
msgid "Choose a background color"
msgstr "Välj en bakgrundsfärg"

#: ../src/vikwindow.c:2182
msgid "_File"
msgstr "_Fil"

#: ../src/vikwindow.c:2183
msgid "_Edit"
msgstr "R_edigera"

#: ../src/vikwindow.c:2184
msgid "_View"
msgstr "_Visa"

#: ../src/vikwindow.c:2185 ../src/vikwindow.c:2269
msgid "_Zoom"
msgstr "_Zoom"

#: ../src/vikwindow.c:2186 ../src/vikwindow.c:2268
msgid "_Pan"
msgstr ""

#: ../src/vikwindow.c:2187
msgid "_Layers"
msgstr "_Lager"

#: ../src/vikwindow.c:2188
msgid "_Tools"
msgstr "Verk -tyg"

#: ../src/vikwindow.c:2189
msgid "_Webtools"
msgstr ""

#: ../src/vikwindow.c:2190 ../src/vikwindow.c:2256
msgid "_Help"
msgstr "_Hjälp"

#: ../src/vikwindow.c:2192
msgid "_New"
msgstr "_Ny"

#: ../src/vikwindow.c:2192
msgid "New file"
msgstr "Ny fil"

#: ../src/vikwindow.c:2193
msgid "_Open..."
msgstr "_Öppna..."

#: ../src/vikwindow.c:2193
msgid "Open a file"
msgstr "Öppna en fil"

#: ../src/vikwindow.c:2194
msgid "Open _Recent File"
msgstr ""

#: ../src/vikwindow.c:2195
msgid "Append _File..."
msgstr ""

#: ../src/vikwindow.c:2195
msgid "Append data from a different file"
msgstr ""

#: ../src/vikwindow.c:2196
msgid "A_cquire"
msgstr ""

#: ../src/vikwindow.c:2197
msgid "From _GPS..."
msgstr "Från _GPS..."

#: ../src/vikwindow.c:2197
msgid "Transfer data from a GPS device"
msgstr "Överför data till en GPS enhet"

#: ../src/vikwindow.c:2198
msgid "Google _Directions..."
msgstr ""

#: ../src/vikwindow.c:2198
msgid "Get driving directions from Google"
msgstr ""

#: ../src/vikwindow.c:2200
msgid "Geo_caches..."
msgstr "Geo_cachar..."

#: ../src/vikwindow.c:2200
msgid "Get Geocaches from geocaching.com"
msgstr "Hämta Geocachar från geocaching.com"

#: ../src/vikwindow.c:2202
msgid "_Save"
msgstr "_Spara"

#: ../src/vikwindow.c:2202
msgid "Save the file"
msgstr "Spara filen"

#: ../src/vikwindow.c:2203
msgid "Save _As..."
msgstr "Sp_ara som..."

#: ../src/vikwindow.c:2203
msgid "Save the file under different name"
msgstr "Spara filen under ett annat namn"

#: ../src/vikwindow.c:2204
msgid "_Generate Image File..."
msgstr ""

#: ../src/vikwindow.c:2204
msgid "Save a snapshot of the workspace into a file"
msgstr ""

#: ../src/vikwindow.c:2205
msgid "Generate _Directory of Images..."
msgstr ""

#: ../src/vikwindow.c:2205
msgid "FIXME:IMGDIR"
msgstr ""

#: ../src/vikwindow.c:2208
msgid "_Print..."
msgstr "Skriv _ut..."

#: ../src/vikwindow.c:2208
msgid "Print maps"
msgstr "Skriv ut kartor"

#: ../src/vikwindow.c:2211
msgid "E_xit"
msgstr "_Avsluta"

#: ../src/vikwindow.c:2211
msgid "Exit the program"
msgstr "Avsluta programmet"

#: ../src/vikwindow.c:2212
msgid "Save and Exit"
msgstr "Spara och avsluta"

#: ../src/vikwindow.c:2212
msgid "Save and Exit the program"
msgstr "Spara och avsluta programmet"

#: ../src/vikwindow.c:2214
msgid "Go to the _Default Location"
msgstr ""

#: ../src/vikwindow.c:2214
msgid "Go to the default location"
msgstr ""

#: ../src/vikwindow.c:2215
#, fuzzy
msgid "Go to _Location..."
msgstr "Gå till Lat/Lon"

#: ../src/vikwindow.c:2215
msgid "Go to address/place using text search"
msgstr ""

#: ../src/vikwindow.c:2216
msgid "_Go to Lat/Lon..."
msgstr ""

#: ../src/vikwindow.c:2216
msgid "Go to arbitrary lat/lon coordinate"
msgstr ""

#: ../src/vikwindow.c:2217
msgid "Go to UTM..."
msgstr "Gå till UTM..."

#: ../src/vikwindow.c:2217
msgid "Go to arbitrary UTM coordinate"
msgstr ""

#: ../src/vikwindow.c:2218
#, fuzzy
msgid "Set Bac_kground Color..."
msgstr "Välj bakgrundsfärg"

#: ../src/vikwindow.c:2219
msgid "Zoom _In"
msgstr "Zooma _in"

#: ../src/vikwindow.c:2220
msgid "Zoom _Out"
msgstr "Zooma _ut"

#: ../src/vikwindow.c:2221
msgid "Zoom _To..."
msgstr "Zooma _till..."

#: ../src/vikwindow.c:2222
msgid "0.25"
msgstr "0,25"

#: ../src/vikwindow.c:2223
msgid "0.5"
msgstr "0,5"

#: ../src/vikwindow.c:2224
msgid "1"
msgstr "1"

#: ../src/vikwindow.c:2225
msgid "2"
msgstr "2"

#: ../src/vikwindow.c:2226
msgid "4"
msgstr "4"

#: ../src/vikwindow.c:2227
msgid "8"
msgstr "8"

#: ../src/vikwindow.c:2228
msgid "16"
msgstr "16"

#: ../src/vikwindow.c:2229
msgid "32"
msgstr "32"

#: ../src/vikwindow.c:2230
msgid "64"
msgstr "64"

#: ../src/vikwindow.c:2231
msgid "128"
msgstr "128"

#: ../src/vikwindow.c:2232
msgid "256"
msgstr ""

#: ../src/vikwindow.c:2233
msgid "512"
msgstr ""

#: ../src/vikwindow.c:2234
msgid "1024"
msgstr ""

#: ../src/vikwindow.c:2235
msgid "2048"
msgstr ""

#: ../src/vikwindow.c:2236
msgid "4096"
msgstr ""

#: ../src/vikwindow.c:2237
msgid "8192"
msgstr ""

#: ../src/vikwindow.c:2238
msgid "16384"
msgstr ""

#: ../src/vikwindow.c:2239
msgid "32768"
msgstr ""

#: ../src/vikwindow.c:2240
#, fuzzy
msgid "Pan _North"
msgstr "Panorera norrut"

#: ../src/vikwindow.c:2241
#, fuzzy
msgid "Pan _East"
msgstr "Panorera österut"

#: ../src/vikwindow.c:2242
#, fuzzy
msgid "Pan _South"
msgstr "Panorera söderut"

#: ../src/vikwindow.c:2243
#, fuzzy
msgid "Pan _West"
msgstr "Panorera västerut"

#: ../src/vikwindow.c:2244
msgid "Background _Jobs"
msgstr ""

#: ../src/vikwindow.c:2246
msgid "Cu_t"
msgstr "Klipp _ut"

#: ../src/vikwindow.c:2247
msgid "_Copy"
msgstr "_Kopiera"

#: ../src/vikwindow.c:2248
msgid "_Paste"
msgstr "Klistra _in"

#: ../src/vikwindow.c:2249
msgid "_Delete"
msgstr "_Ta bort"

#: ../src/vikwindow.c:2250
msgid "Delete All"
msgstr "Ta bort alla"

#: ../src/vikwindow.c:2251
msgid "_Flush Map Cache"
msgstr ""

#: ../src/vikwindow.c:2252
msgid "_Set the Default Location"
msgstr ""

#: ../src/vikwindow.c:2252
msgid "Set the Default Location to the current position"
msgstr ""

#: ../src/vikwindow.c:2253
msgid "_Preferences"
msgstr "_Inställningar"

#: ../src/vikwindow.c:2254
msgid "_Properties"
msgstr "_Egenskaper"

#: ../src/vikwindow.c:2257
msgid "_About"
msgstr "_Om"

#: ../src/vikwindow.c:2262
msgid "_UTM Mode"
msgstr "_UTM läge"

#: ../src/vikwindow.c:2263
msgid "_Expedia Mode"
msgstr "_Expedia läge"

#: ../src/vikwindow.c:2264
msgid "_Mercator Mode"
msgstr "_Mercator läge"

#: ../src/vikwindow.c:2268
msgid "Pan Tool"
msgstr "Panoreringsverktyg"

#: ../src/vikwindow.c:2269
msgid "Zoom Tool"
msgstr "Zoomverktyg"

#: ../src/vikwindow.c:2270
msgid "_Ruler"
msgstr "_Linjal"

#: ../src/vikwindow.c:2270
msgid "Ruler Tool"
msgstr "Linjalverktyg"

#: ../src/vikwindow.c:2274
msgid "_Show Scale"
msgstr ""

#: ../src/vikwindow.c:2274
msgid "Show Scale"
msgstr "Visa skala"

#: ../src/vikwindow.c:2275
msgid "Show _Center Mark"
msgstr ""

#: ../src/vikwindow.c:2275
msgid "Show Center Mark"
msgstr ""

#: ../src/vikwindow.c:2276
msgid "_Full Screen"
msgstr "Fullskärm"

#: ../src/vikwindow.c:2276
msgid "Activate full screen mode"
msgstr "Aktivera fullskärmsläge"

#: ../src/vikwindow.c:2277
#, fuzzy
msgid "Show Side Pa_nel"
msgstr "Visa skala"

#: ../src/vikwindow.c:2277
msgid "Show Side Panel"
msgstr ""

#: ../src/vikwindow.c:2339
=======
#: ../src/vikwindow.c:1934
msgid "Save to Image File"
msgstr ""

#: ../src/vikwindow.c:1952
msgid "Width (pixels):"
msgstr "Bredd (bildpunkter):"

#: ../src/vikwindow.c:1954
msgid "Height (pixels):"
msgstr "Höjd (bildpunkter):"

#: ../src/vikwindow.c:1957
msgid "Zoom (meters per pixel):"
msgstr ""

#: ../src/vikwindow.c:1963
msgid "Area in current viewable window"
msgstr ""

#: ../src/vikwindow.c:1973
msgid "Save as PNG"
msgstr "Spara som PNG"

#: ../src/vikwindow.c:1974
msgid "Save as JPEG"
msgstr "Spara som JPEG"

#: ../src/vikwindow.c:1994
msgid "East-west image tiles:"
msgstr ""

#: ../src/vikwindow.c:1996
msgid "North-south image tiles:"
msgstr ""

#: ../src/vikwindow.c:2036
msgid "You must be in UTM mode to use this feature"
msgstr "Du måste vara i UTM läge för att använda denna funktion"

#: ../src/vikwindow.c:2047
msgid "Save Image"
msgstr "Spara bild"

#: ../src/vikwindow.c:2074
msgid "Choose a directory to hold images"
msgstr ""

#: ../src/vikwindow.c:2160
msgid "Choose a background color"
msgstr "Välj en bakgrundsfärg"

#: ../src/vikwindow.c:2181
msgid "_File"
msgstr "_Fil"

#: ../src/vikwindow.c:2182
msgid "_Edit"
msgstr "R_edigera"

#: ../src/vikwindow.c:2183
msgid "_View"
msgstr "_Visa"

#: ../src/vikwindow.c:2184 ../src/vikwindow.c:2268
msgid "_Zoom"
msgstr "_Zoom"

#: ../src/vikwindow.c:2185 ../src/vikwindow.c:2267
msgid "_Pan"
msgstr ""

#: ../src/vikwindow.c:2186
msgid "_Layers"
msgstr "_Lager"

#: ../src/vikwindow.c:2187
msgid "_Tools"
msgstr "Verk -tyg"

#: ../src/vikwindow.c:2188
msgid "_Webtools"
msgstr ""

#: ../src/vikwindow.c:2189 ../src/vikwindow.c:2255
msgid "_Help"
msgstr "_Hjälp"

#: ../src/vikwindow.c:2191
msgid "_New"
msgstr "_Ny"

#: ../src/vikwindow.c:2191
msgid "New file"
msgstr "Ny fil"

#: ../src/vikwindow.c:2192
msgid "_Open..."
msgstr "_Öppna..."

#: ../src/vikwindow.c:2192
msgid "Open a file"
msgstr "Öppna en fil"

#: ../src/vikwindow.c:2193
msgid "Open _Recent File"
msgstr ""

#: ../src/vikwindow.c:2194
msgid "Append _File..."
msgstr ""

#: ../src/vikwindow.c:2194
msgid "Append data from a different file"
msgstr ""

#: ../src/vikwindow.c:2195
msgid "A_cquire"
msgstr ""

#: ../src/vikwindow.c:2196
msgid "From _GPS..."
msgstr "Från _GPS..."

#: ../src/vikwindow.c:2196
msgid "Transfer data from a GPS device"
msgstr "Överför data till en GPS enhet"

#: ../src/vikwindow.c:2197
msgid "Google _Directions..."
msgstr ""

#: ../src/vikwindow.c:2197
msgid "Get driving directions from Google"
msgstr ""

#: ../src/vikwindow.c:2199
msgid "Geo_caches..."
msgstr "Geo_cachar..."

#: ../src/vikwindow.c:2199
msgid "Get Geocaches from geocaching.com"
msgstr "Hämta Geocachar från geocaching.com"

#: ../src/vikwindow.c:2201
msgid "_Save"
msgstr "_Spara"

#: ../src/vikwindow.c:2201
msgid "Save the file"
msgstr "Spara filen"

#: ../src/vikwindow.c:2202
msgid "Save _As..."
msgstr "Sp_ara som..."

#: ../src/vikwindow.c:2202
msgid "Save the file under different name"
msgstr "Spara filen under ett annat namn"

#: ../src/vikwindow.c:2203
msgid "_Generate Image File..."
msgstr ""

#: ../src/vikwindow.c:2203
msgid "Save a snapshot of the workspace into a file"
msgstr ""

#: ../src/vikwindow.c:2204
msgid "Generate _Directory of Images..."
msgstr ""

#: ../src/vikwindow.c:2204
msgid "FIXME:IMGDIR"
msgstr ""

#: ../src/vikwindow.c:2207
msgid "_Print..."
msgstr "Skriv _ut..."

#: ../src/vikwindow.c:2207
msgid "Print maps"
msgstr "Skriv ut kartor"

#: ../src/vikwindow.c:2210
msgid "E_xit"
msgstr "_Avsluta"

#: ../src/vikwindow.c:2210
msgid "Exit the program"
msgstr "Avsluta programmet"

#: ../src/vikwindow.c:2211
msgid "Save and Exit"
msgstr "Spara och avsluta"

#: ../src/vikwindow.c:2211
msgid "Save and Exit the program"
msgstr "Spara och avsluta programmet"

#: ../src/vikwindow.c:2213
msgid "Go to the _Default Location"
msgstr ""

#: ../src/vikwindow.c:2213
msgid "Go to the default location"
msgstr ""

#: ../src/vikwindow.c:2214
msgid "Go to _Location..."
msgstr ""

#: ../src/vikwindow.c:2214
msgid "Go to address/place using text search"
msgstr ""

#: ../src/vikwindow.c:2215
msgid "_Go to Lat/Lon..."
msgstr ""

#: ../src/vikwindow.c:2215
msgid "Go to arbitrary lat/lon coordinate"
msgstr ""

#: ../src/vikwindow.c:2216
msgid "Go to UTM..."
msgstr "Gå till UTM..."

#: ../src/vikwindow.c:2216
msgid "Go to arbitrary UTM coordinate"
msgstr ""

#: ../src/vikwindow.c:2217
msgid "Set Bac_kground Color..."
msgstr ""

#: ../src/vikwindow.c:2218
msgid "Zoom _In"
msgstr "Zooma _in"

#: ../src/vikwindow.c:2219
msgid "Zoom _Out"
msgstr "Zooma _ut"

#: ../src/vikwindow.c:2220
msgid "Zoom _To..."
msgstr "Zooma _till..."

#: ../src/vikwindow.c:2221
msgid "0.25"
msgstr "0,25"

#: ../src/vikwindow.c:2222
msgid "0.5"
msgstr "0,5"

#: ../src/vikwindow.c:2223
msgid "1"
msgstr "1"

#: ../src/vikwindow.c:2224
msgid "2"
msgstr "2"

#: ../src/vikwindow.c:2225
msgid "4"
msgstr "4"

#: ../src/vikwindow.c:2226
msgid "8"
msgstr "8"

#: ../src/vikwindow.c:2227
msgid "16"
msgstr "16"

#: ../src/vikwindow.c:2228
msgid "32"
msgstr "32"

#: ../src/vikwindow.c:2229
msgid "64"
msgstr "64"

#: ../src/vikwindow.c:2230
msgid "128"
msgstr "128"

#: ../src/vikwindow.c:2231
msgid "256"
msgstr ""

#: ../src/vikwindow.c:2232
msgid "512"
msgstr ""

#: ../src/vikwindow.c:2233
msgid "1024"
msgstr ""

#: ../src/vikwindow.c:2234
msgid "2048"
msgstr ""

#: ../src/vikwindow.c:2235
msgid "4096"
msgstr ""

#: ../src/vikwindow.c:2236
msgid "8192"
msgstr ""

#: ../src/vikwindow.c:2237
msgid "16384"
msgstr ""

#: ../src/vikwindow.c:2238
msgid "32768"
msgstr ""

#: ../src/vikwindow.c:2239
msgid "Pan _North"
msgstr ""

#: ../src/vikwindow.c:2240
msgid "Pan _East"
msgstr ""

#: ../src/vikwindow.c:2241
msgid "Pan _South"
msgstr ""

#: ../src/vikwindow.c:2242
msgid "Pan _West"
msgstr ""

#: ../src/vikwindow.c:2243
msgid "Background _Jobs"
msgstr ""

#: ../src/vikwindow.c:2245
msgid "Cu_t"
msgstr "Klipp _ut"

#: ../src/vikwindow.c:2246
msgid "_Copy"
msgstr "_Kopiera"

#: ../src/vikwindow.c:2247
msgid "_Paste"
msgstr "Klistra _in"

#: ../src/vikwindow.c:2248
msgid "_Delete"
msgstr "_Ta bort"

#: ../src/vikwindow.c:2249
msgid "Delete All"
msgstr "Ta bort alla"

#: ../src/vikwindow.c:2250
msgid "_Flush Map Cache"
msgstr ""

#: ../src/vikwindow.c:2251
msgid "_Set the Default Location"
msgstr ""

#: ../src/vikwindow.c:2251
msgid "Set the Default Location to the current position"
msgstr ""

#: ../src/vikwindow.c:2252
msgid "_Preferences"
msgstr "_Inställningar"

#: ../src/vikwindow.c:2253
msgid "_Properties"
msgstr "_Egenskaper"

#: ../src/vikwindow.c:2256
msgid "_About"
msgstr "_Om"

#: ../src/vikwindow.c:2261
msgid "_UTM Mode"
msgstr "_UTM läge"

#: ../src/vikwindow.c:2262
msgid "_Expedia Mode"
msgstr "_Expedia läge"

#: ../src/vikwindow.c:2263
msgid "_Mercator Mode"
msgstr "_Mercator läge"

#: ../src/vikwindow.c:2267
msgid "Pan Tool"
msgstr "Panoreringsverktyg"

#: ../src/vikwindow.c:2268
msgid "Zoom Tool"
msgstr "Zoomverktyg"

#: ../src/vikwindow.c:2269
msgid "_Ruler"
msgstr "_Linjal"

#: ../src/vikwindow.c:2269
msgid "Ruler Tool"
msgstr "Linjalverktyg"

#: ../src/vikwindow.c:2273
msgid "_Show Scale"
msgstr ""

#: ../src/vikwindow.c:2273
msgid "Show Scale"
msgstr "Visa skala"

#: ../src/vikwindow.c:2274
msgid "Show _Center Mark"
msgstr ""

#: ../src/vikwindow.c:2274
msgid "Show Center Mark"
msgstr ""

#: ../src/vikwindow.c:2275
msgid "_Full Screen"
msgstr "Fullskärm"

#: ../src/vikwindow.c:2275
msgid "Activate full screen mode"
msgstr "Aktivera fullskärmsläge"

#: ../src/vikwindow.c:2276
msgid "Show Side Pa_nel"
msgstr ""

#: ../src/vikwindow.c:2276
msgid "Show Side Panel"
msgstr ""

#: ../src/vikwindow.c:2338
>>>>>>> b5e114b6
#, c-format
msgid "New %s Layer"
msgstr "Nytt %s lager"

#: ../src/viking.desktop.in.h:1
msgid "GPS Data Manager"
msgstr ""

#: ../src/viking.desktop.in.h:2
msgid "Map Based GPS Data Manager (live data capable)."
msgstr ""

#: ../src/viking.desktop.in.h:3
msgid "Viking"
msgstr "Viking"

#~ msgid "Create"
#~ msgstr "Skapa"

<<<<<<< HEAD
#~ msgid "Export layer"
#~ msgstr "Exportera lager"
=======
#~ msgid "Goto"
#~ msgstr "Gå till"
>>>>>>> b5e114b6

#~ msgid "_Open"
#~ msgstr "_Öppna"

#~ msgid "Save _As"
#~ msgstr "Sp_ara som"

#~ msgid "The password used to login"
#~ msgstr "Lösenordet som används för inloggning"

#~ msgid "Enter the password you use to login into www.openstreetmap.org."
#~ msgstr ""
#~ "Ange det lösenord du använder för att logga in på www.openstreetmap.org."

#~ msgid "Enter the email you use to login into www.openstreetmap.org."
#~ msgstr ""
#~ "Ange den e-post adress du använder för att logga in på www.openstreetmap."
#~ "org."

#~ msgid "Export to World File"
#~ msgstr "Exportera till World fil"

#~ msgid "Empty Upload"
#~ msgstr "Tom uppladdning"

#~ msgid "Empty Download"
#~ msgstr "Tom nedladdning"

#~ msgid "Upload to GPS"
#~ msgstr "Ladda upp till GPS"

#~ msgid "Download from GPS"
#~ msgstr "Ladda ned från GPS"

#~ msgid "Empty All"
#~ msgstr "Töm alla"

#~ msgid "Goto Waypoint"
#~ msgstr "Gå till waypoint"

#~ msgid "New Waypoint"
#~ msgstr "Ny waypoint"

#~ msgid "Export layer"
#~ msgstr "Exportera lager"

#~ msgid "Export as GPSMapper"
#~ msgstr "Exportera som GPSMapper"

#~ msgid "Export as GPSPoint"
#~ msgstr "Exportera som GPSPoint"

#~ msgid "Export as GPX"
#~ msgstr "Exportera som GPX"

#~ msgid "Upload to OSM"
#~ msgstr "Ladda upp till OSM"

#~ msgid "Visit Geocache Webpage"
#~ msgstr "Besök Geocache webbplats"

#~ msgid "From _GPS"
#~ msgstr "Från _GPS"

#~ msgid "Geo_caches"
#~ msgstr "Geo_cachar"

#~ msgid "Pan North"
#~ msgstr "Panorera norrut"

#~ msgid "Zoom _To"
#~ msgstr "Zooma _till"

#~ msgid "Set Background Color..."
#~ msgstr "Välj bakgrundsfärg"

#~ msgid "Pan South"
#~ msgstr "Panorera söderut"

#~ msgid "Pan East"
#~ msgstr "Panorera österut"

#~ msgid "Pan West"
#~ msgstr "Panorera västerut"

#~ msgid "_Preferences..."
#~ msgstr "_Inställningar..."

#~ msgid "Full Screen"
#~ msgstr "Fullskärm"

#~ msgid "Use with filter"
#~ msgstr "Använd med filter"<|MERGE_RESOLUTION|>--- conflicted
+++ resolved
@@ -7,15 +7,9 @@
 msgstr ""
 "Project-Id-Version: viking\n"
 "Report-Msgid-Bugs-To: \n"
-<<<<<<< HEAD
-"POT-Creation-Date: 2010-11-17 22:31+0100\n"
-"PO-Revision-Date: 2010-05-01 17:56+0000\n"
-"Last-Translator: Erik Simmesgård <Unknown>\n"
-=======
 "POT-Creation-Date: 2010-10-23 23:39+0200\n"
 "PO-Revision-Date: 2010-09-07 09:06+0000\n"
 "Last-Translator: Guilhem Bonnefille <guilhem.bonnefille@gmail.com>\n"
->>>>>>> b5e114b6
 "Language-Team: Swedish <sv@li.org>\n"
 "Language: sv\n"
 "MIME-Version: 1.0\n"
@@ -33,11 +27,7 @@
 msgid "Error: acquisition failed."
 msgstr ""
 
-<<<<<<< HEAD
-#: ../src/acquire.c:149 ../src/vikgpslayer.c:1020
-=======
 #: ../src/acquire.c:149 ../src/vikgpslayer.c:1019
->>>>>>> b5e114b6
 msgid "Done."
 msgstr "Färdig."
 
@@ -45,11 +35,7 @@
 msgid "No data."
 msgstr ""
 
-<<<<<<< HEAD
-#: ../src/acquire.c:339 ../src/vikgpslayer.c:1059
-=======
 #: ../src/acquire.c:339 ../src/vikgpslayer.c:1058
->>>>>>> b5e114b6
 msgid "Status: detecting gpsbabel"
 msgstr ""
 
@@ -70,138 +56,102 @@
 msgid "Viking Background Jobs"
 msgstr ""
 
-#: ../src/clipboard.c:85
+#: ../src/clipboard.c:84
 msgid "paste failed"
 msgstr "inklistring misslyckades"
 
-#: ../src/clipboard.c:95
+#: ../src/clipboard.c:94
 msgid "wrong clipboard data size"
 msgstr ""
 
-#: ../src/clipboard.c:114
+#: ../src/clipboard.c:113
 #, c-format
 msgid ""
 "The clipboard contains sublayer data for %s layers. You must select a layer "
 "of this type to paste the clipboard data."
 msgstr ""
 
-#: ../src/clipboard.c:220
+#: ../src/clipboard.c:219
 msgid ""
 "In order to paste a waypoint, please select an appropriate layer to paste "
 "into."
 msgstr ""
 
-<<<<<<< HEAD
-#: ../src/curl_download.c:118
-=======
 #: ../src/curl_download.c:115
->>>>>>> b5e114b6
 #, c-format
 msgid "%s() Curl perform failed: %s"
 msgstr ""
 
-<<<<<<< HEAD
-#: ../src/dialog.c:52
-=======
 #: ../src/dialog.c:49
->>>>>>> b5e114b6
 msgid "Go to Lat/Lon"
 msgstr "Gå till Lat/Lon"
 
-#: ../src/dialog.c:64 ../src/dialog.c:239
+#: ../src/dialog.c:61 ../src/dialog.c:236
 msgid "Latitude:"
 msgstr "Latitud:"
 
-#: ../src/dialog.c:70 ../src/dialog.c:244
+#: ../src/dialog.c:67 ../src/dialog.c:241
 msgid "Longitude:"
 msgstr "Longitud:"
 
-<<<<<<< HEAD
-#: ../src/dialog.c:100
-#, fuzzy
-msgid "Go to UTM"
-msgstr "Gå till UTM..."
-
-#: ../src/dialog.c:113
-=======
 #: ../src/dialog.c:97
 msgid "Go to UTM"
 msgstr ""
 
 #: ../src/dialog.c:110
->>>>>>> b5e114b6
 msgid "Northing:"
 msgstr "Norrvärde"
 
-#: ../src/dialog.c:119
+#: ../src/dialog.c:116
 msgid "Easting:"
 msgstr "Östvärde"
 
-#: ../src/dialog.c:126
+#: ../src/dialog.c:123
 msgid "Zone:"
 msgstr "Zon:"
 
-#: ../src/dialog.c:129
+#: ../src/dialog.c:126
 msgid "Letter:"
 msgstr ""
 
-#: ../src/dialog.c:190
+#: ../src/dialog.c:187
 msgid "Waypoint Properties"
 msgstr "Waypoint Egenskaper"
 
-#: ../src/dialog.c:227
+#: ../src/dialog.c:224
 msgid "Name:"
 msgstr "Namn:"
 
-#: ../src/dialog.c:249
+#: ../src/dialog.c:246
 msgid "Altitude:"
 msgstr "Höjd:"
 
-#: ../src/dialog.c:254
+#: ../src/dialog.c:251
 msgid "Comment:"
 msgstr "Kommentar:"
 
-#: ../src/dialog.c:261
+#: ../src/dialog.c:258
 msgid "Image:"
 msgstr "Bild:"
 
-#: ../src/dialog.c:266
+#: ../src/dialog.c:263
 msgid "Symbol:"
 msgstr "Symbol:"
 
-#: ../src/dialog.c:275
+#: ../src/dialog.c:272
 msgid "(none)"
 msgstr "(ingen)"
 
 #. TODO: other checks (isalpha or whatever )
-#: ../src/dialog.c:330
+#: ../src/dialog.c:327
 msgid "Please enter a name for the waypoint."
 msgstr "Ange ett namn för waypointen"
 
-#: ../src/dialog.c:334
+#: ../src/dialog.c:331
 #, c-format
 msgid "The waypoint \"%s\" exists, do you want to overwrite it?"
 msgstr "Waypointen \"%s\" finns redan, vill du skriva över den?"
 
-<<<<<<< HEAD
-#: ../src/dialog.c:485 ../src/geonamessearch.c:227
-msgid "Nothing was selected"
-msgstr ""
-
-#: ../src/dialog.c:493
-msgid "Add Track"
-msgstr "Lägg till spår"
-
-#: ../src/dialog.c:501
-msgid "Track Name:"
-msgstr "Spårnamn:"
-
-#: ../src/dialog.c:519
-msgid "Please enter a name for the track."
-msgstr "Vänligen skriv in ett namn för spåret"
-
-#: ../src/dialog.c:523
-=======
 #: ../src/dialog.c:482 ../src/geonamessearch.c:228
 msgid "Nothing was selected"
 msgstr ""
@@ -219,54 +169,10 @@
 msgstr "Vänligen skriv in ett namn för spåret"
 
 #: ../src/dialog.c:520
->>>>>>> b5e114b6
 #, c-format
 msgid "The track \"%s\" exists, do you want to overwrite it?"
 msgstr "Spåret \"%s\" existerar, vill du skriva över det?"
 
-<<<<<<< HEAD
-#: ../src/dialog.c:585
-msgid "Zoom Factors..."
-msgstr ""
-
-#: ../src/dialog.c:599
-msgid "Zoom factor (in meters per pixel):"
-msgstr ""
-
-#: ../src/dialog.c:600
-msgid "X (easting): "
-msgstr "X (östvärde): "
-
-#: ../src/dialog.c:601
-msgid "Y (northing): "
-msgstr "Y (norrvärde): "
-
-#: ../src/dialog.c:606
-msgid "X and Y zoom factors must be equal"
-msgstr ""
-
-#: ../src/dialog.c:659
-msgid "1 min"
-msgstr "1 min"
-
-#: ../src/dialog.c:660
-msgid "1 hour"
-msgstr "1 timme"
-
-#: ../src/dialog.c:661
-msgid "1 day"
-msgstr "1 dag"
-
-#: ../src/dialog.c:662
-msgid "Custom (in minutes):"
-msgstr "Anpassad (i minuter):"
-
-#: ../src/dialog.c:717
-msgid "GPS Data and Topo Analyzer, Explorer, and Manager."
-msgstr ""
-
-#: ../src/dialog.c:718
-=======
 #: ../src/dialog.c:582
 msgid "Zoom Factors..."
 msgstr ""
@@ -308,7 +214,6 @@
 msgstr ""
 
 #: ../src/dialog.c:715
->>>>>>> b5e114b6
 msgid ""
 "This program is free software; you can redistribute it and/or modify it "
 "under the terms of the GNU General Public License as published by the Free "
@@ -325,21 +230,6 @@
 "Place, Suite 330, Boston, MA 02111-1307, USA"
 msgstr ""
 
-<<<<<<< HEAD
-#: ../src/dialog.c:746
-msgid "Translation is coordinated on http://launchpad.net/viking"
-msgstr ""
-
-#: ../src/dialog.c:754
-msgid "Download along track"
-msgstr "Ladda ned längsmed spår"
-
-#: ../src/dialog.c:756
-msgid "Map type:"
-msgstr "Karttyp:"
-
-#: ../src/dialog.c:761
-=======
 #: ../src/dialog.c:749
 msgid "Download along track"
 msgstr "Ladda ned längsmed spår"
@@ -349,7 +239,6 @@
 msgstr "Karttyp:"
 
 #: ../src/dialog.c:756
->>>>>>> b5e114b6
 msgid "Zoom level:"
 msgstr "Zoomnivå:"
 
@@ -379,47 +268,47 @@
 "Kunde inte spara EXPEDIA-bildfil (Direkt efter lyckad nedladdning! Vänligen "
 "rapportera och ta bort bildfil!): %s"
 
-#: ../src/geonamessearch.c:97
+#: ../src/geonamessearch.c:98
 msgid "Search"
 msgstr "Sök"
 
-#: ../src/geonamessearch.c:99
+#: ../src/geonamessearch.c:100
 msgid "No entries found!"
 msgstr "Inga inlägg hittades!"
 
-#: ../src/geonamessearch.c:253 ../src/googlesearch.c:120
+#: ../src/geonamessearch.c:254 ../src/googlesearch.c:121
 msgid "couldn't map temp file"
 msgstr ""
 
-#: ../src/geonamessearch.c:394 ../src/vikgototool.c:250
+#: ../src/geonamessearch.c:395 ../src/vikgototool.c:250
 msgid "couldn't open temp file"
 msgstr "kunde inte öppna temp fil"
 
-#: ../src/globals.c:44
+#: ../src/globals.c:42
 msgid "Degree format:"
 msgstr "Gradformat:"
 
-#: ../src/globals.c:48
+#: ../src/globals.c:46
 msgid "Distance units:"
 msgstr ""
 
-#: ../src/globals.c:52
+#: ../src/globals.c:50
 msgid "Speed units:"
 msgstr ""
 
-#: ../src/globals.c:56
+#: ../src/globals.c:54
 msgid "Height units:"
 msgstr ""
 
-#: ../src/globals.c:60
+#: ../src/globals.c:58
 msgid "Use large waypoint icons:"
 msgstr ""
 
-#: ../src/globals.c:64
+#: ../src/globals.c:62
 msgid "Default latitude:"
 msgstr ""
 
-#: ../src/globals.c:67
+#: ../src/globals.c:65
 msgid "Default longitude:"
 msgstr ""
 
@@ -469,116 +358,88 @@
 msgid "To:"
 msgstr "Till:"
 
-#: ../src/datasource_gps.c:55
+#: ../src/datasource_gps.c:53
 msgid "Acquire from GPS"
 msgstr "Hämta från GPS"
 
-#: ../src/datasource_gps.c:56
+#: ../src/datasource_gps.c:54
 msgid "Acquired from GPS"
 msgstr ""
 
-#: ../src/datasource_gps.c:144
+#: ../src/datasource_gps.c:142
 #, c-format
 msgid "using cmdline '%s' and file '%s'\n"
 msgstr ""
 
-<<<<<<< HEAD
-#: ../src/datasource_gps.c:206 ../src/vikgpslayer.c:762
-=======
 #: ../src/datasource_gps.c:204 ../src/vikgpslayer.c:761
->>>>>>> b5e114b6
 #, c-format
 msgid "Downloading %d waypoint..."
 msgid_plural "Downloading %d waypoints..."
 msgstr[0] "Laddar ned %d waypoint..."
 msgstr[1] "Laddar ned %d waypoints..."
 
-<<<<<<< HEAD
-#: ../src/datasource_gps.c:208 ../src/vikgpslayer.c:764
-=======
 #: ../src/datasource_gps.c:206 ../src/vikgpslayer.c:763
->>>>>>> b5e114b6
 #, c-format
 msgid "Downloading %d trackpoint..."
 msgid_plural "Downloading %d trackpoints..."
 msgstr[0] "Laddar ned %d trackpoint..."
 msgstr[1] "Laddar ned %d trackpoints..."
 
-#: ../src/datasource_gps.c:226
+#: ../src/datasource_gps.c:224
 #, c-format
 msgid "Downloaded %d out of %d %s..."
 msgstr "Laddade ned %d av %d %s..."
 
-#: ../src/datasource_gps.c:228
+#: ../src/datasource_gps.c:226
 #, c-format
 msgid "Downloaded %d %s."
 msgstr "Laddade ned %d %s."
 
-<<<<<<< HEAD
-#: ../src/datasource_gps.c:241 ../src/vikgpslayer.c:834
-=======
 #: ../src/datasource_gps.c:239 ../src/vikgpslayer.c:833
->>>>>>> b5e114b6
 #, c-format
 msgid "GPS Device: %s"
 msgstr "GPS enhet: %s"
 
-<<<<<<< HEAD
-#: ../src/datasource_gps.c:330 ../src/vikgpslayer.c:146
-msgid "GPS Protocol:"
-msgstr "GPS protokoll"
-
-#: ../src/datasource_gps.c:337 ../src/vikgpslayer.c:147
-=======
 #: ../src/datasource_gps.c:328 ../src/vikgpslayer.c:145
 msgid "GPS Protocol:"
 msgstr "GPS protokoll"
 
 #: ../src/datasource_gps.c:335 ../src/vikgpslayer.c:146
->>>>>>> b5e114b6
 msgid "Serial Port:"
 msgstr "Seriell Port:"
 
-#: ../src/datasource_gps.c:358
+#: ../src/datasource_gps.c:356
 msgid ""
 "Turn Off After Transfer\n"
 "(Garmin Only)"
 msgstr ""
 
-<<<<<<< HEAD
-#: ../src/datasource_gps.c:379 ../src/vikgpslayer.c:1064
-=======
 #: ../src/datasource_gps.c:377 ../src/vikgpslayer.c:1063
->>>>>>> b5e114b6
 msgid "GPS device: N/A"
 msgstr "GPS-enhet: Inte tillgänglig"
 
-#: ../src/dem.c:60 ../src/dem.c:74
+#: ../src/dem.c:59 ../src/dem.c:73
 msgid "Invalid DEM"
 msgstr "Ogiltig DEM"
 
-#: ../src/dem.c:116
+#: ../src/dem.c:115
 msgid "Invalid DEM header"
 msgstr ""
 
-#: ../src/dem.c:185 ../src/dem.c:198
+#: ../src/dem.c:184 ../src/dem.c:197
 msgid "Incorrect DEM Class B record: expected 1"
 msgstr ""
 
-#: ../src/dem.c:355
+#: ../src/dem.c:354
 #, c-format
 msgid "Couldn't map file %s: %s"
 msgstr ""
 
-#: ../src/download.c:112
+#: ../src/download.c:111
 msgid "Tile age (s):"
 msgstr ""
 
-<<<<<<< HEAD
-#: ../src/download.c:233
-=======
 #: ../src/download.c:232
->>>>>>> b5e114b6
 #, c-format
 msgid "Download error: %s"
 msgstr "Nedladdningsfel: %s"
@@ -804,24 +665,6 @@
 msgid "Show version"
 msgstr "Visa version"
 
-<<<<<<< HEAD
-#: ../src/osm.c:82
-msgid "OSM (view)"
-msgstr "OSM (vy)"
-
-#: ../src/osm.c:86
-msgid "OSM (edit)"
-msgstr "OSM (redigera)"
-
-#: ../src/osm.c:90
-msgid "OSM (render)"
-msgstr "OSM (rendera)"
-
-#: ../src/preferences.c:287
-#, fuzzy
-msgid "Preferences"
-msgstr "_Inställningar"
-=======
 #: ../src/osm.c:81
 msgid "OSM (view)"
 msgstr "OSM (vy)"
@@ -837,7 +680,6 @@
 #: ../src/preferences.c:267
 msgid "Preferences"
 msgstr ""
->>>>>>> b5e114b6
 
 #: ../src/uibuilder.c:148
 msgid "Take care that this password will be stored clearly in a plain file."
@@ -860,14 +702,8 @@
 msgstr "Ladda ned källa:"
 
 #: ../src/vikdemlayer.c:121
-<<<<<<< HEAD
-#, fuzzy
 msgid "Min Elev Color:"
-msgstr "Min höjd:"
-=======
-msgid "Min Elev Color:"
-msgstr ""
->>>>>>> b5e114b6
+msgstr ""
 
 #: ../src/vikdemlayer.c:122
 msgid "Type:"
@@ -948,7 +784,7 @@
 msgid "The file you requested could not be opened for writing."
 msgstr "Den fil du valt kunde inte öppnas för skrivning."
 
-#: ../src/vikgeoreflayer.c:432 ../src/viklayer.c:464
+#: ../src/vikgeoreflayer.c:432 ../src/viklayer.c:463
 msgid "Layer Properties"
 msgstr "Lageregenskaper"
 
@@ -1001,23 +837,13 @@
 msgstr ""
 
 #: ../src/vikgeoreflayer.c:579
-<<<<<<< HEAD
-#, fuzzy
 msgid "_Goto Map Center"
-msgstr "Gå till waypoint"
+msgstr ""
 
 #: ../src/vikgeoreflayer.c:584
 #, fuzzy
 msgid "_Export to World File"
 msgstr "Exportera till World fil"
-=======
-msgid "_Goto Map Center"
-msgstr ""
-
-#: ../src/vikgeoreflayer.c:584
-msgid "_Export to World File"
-msgstr ""
->>>>>>> b5e114b6
 
 #: ../src/vikgoto.c:77
 msgid "No goto tool available."
@@ -1039,53 +865,6 @@
 msgid "Enter address or place name:"
 msgstr "Ange adress eller platsnamn:"
 
-<<<<<<< HEAD
-#: ../src/vikgpslayer.c:150
-msgid "Recording tracks"
-msgstr ""
-
-#: ../src/vikgpslayer.c:151
-msgid "Jump to current position on start"
-msgstr "Hoppa till nuvarande position vid start"
-
-#: ../src/vikgpslayer.c:152
-msgid "Moving Map Method:"
-msgstr ""
-
-#: ../src/vikgpslayer.c:153
-msgid "Gpsd Host:"
-msgstr "Gpsd Värd:"
-
-#: ../src/vikgpslayer.c:154
-msgid "Gpsd Port:"
-msgstr "Gpsd Port:"
-
-#: ../src/vikgpslayer.c:155
-msgid "Gpsd Retry Interval (seconds):"
-msgstr ""
-
-#: ../src/vikgpslayer.c:219 ../src/vikgpslayer.c:1052
-msgid "GPS Download"
-msgstr "GPS nedladdning"
-
-#: ../src/vikgpslayer.c:219 ../src/vikgpslayer.c:1052
-msgid "GPS Upload"
-msgstr "GPS uppladdning"
-
-#: ../src/vikgpslayer.c:221
-msgid "GPS Realtime Tracking"
-msgstr ""
-
-#: ../src/vikgpslayer.c:384
-msgid "Unknown GPS Protocol"
-msgstr "Okänt GPS Protokoll"
-
-#: ../src/vikgpslayer.c:403
-msgid "Unknown serial port device"
-msgstr "Okänd serialportsenhet"
-
-#: ../src/vikgpslayer.c:469
-=======
 #: ../src/vikgpslayer.c:149
 msgid "Recording tracks"
 msgstr ""
@@ -1131,196 +910,120 @@
 msgstr "Okänd serialportsenhet"
 
 #: ../src/vikgpslayer.c:468
->>>>>>> b5e114b6
 #, c-format
 msgid "%s: unknown parameter"
 msgstr "%s: okänd parameter"
 
-<<<<<<< HEAD
-#: ../src/vikgpslayer.c:583
+#: ../src/vikgpslayer.c:582
 #, fuzzy
 msgid "_Upload to GPS"
 msgstr "Ladda upp till GPS"
 
-#: ../src/vikgpslayer.c:588
+#: ../src/vikgpslayer.c:587
 #, fuzzy
 msgid "Download from _GPS"
 msgstr "Ladda ned från GPS"
 
-#: ../src/vikgpslayer.c:605
+#: ../src/vikgpslayer.c:604
 msgid "Empty _Realtime"
 msgstr ""
 
-#: ../src/vikgpslayer.c:611
+#: ../src/vikgpslayer.c:610
 #, fuzzy
 msgid "E_mpty Upload"
 msgstr "Tom uppladdning"
 
-#: ../src/vikgpslayer.c:616
+#: ../src/vikgpslayer.c:615
 #, fuzzy
 msgid "_Empty Download"
 msgstr "Tom nedladdning"
 
-#: ../src/vikgpslayer.c:621
+#: ../src/vikgpslayer.c:620
 #, fuzzy
 msgid "Empty _All"
 msgstr "Töm alla"
-=======
-#: ../src/vikgpslayer.c:582
-msgid "_Upload to GPS"
-msgstr ""
-
-#: ../src/vikgpslayer.c:587
-msgid "Download from _GPS"
-msgstr ""
-
-#: ../src/vikgpslayer.c:604
-msgid "Empty _Realtime"
-msgstr ""
-
-#: ../src/vikgpslayer.c:610
-msgid "E_mpty Upload"
-msgstr ""
-
-#: ../src/vikgpslayer.c:615
-msgid "_Empty Download"
-msgstr ""
-
-#: ../src/vikgpslayer.c:620
-msgid "Empty _All"
-msgstr ""
->>>>>>> b5e114b6
 
 #.
 #. NB It's not fatal if this gives 2 for example! Hence removal of the g_assert
 #. This happens when copied GPS layer is deleted (not sure why the number_handlers would be 2)
 #. I don't think there's any side effects and certainly better than the program just aborting
-<<<<<<< HEAD
 #.
-#: ../src/vikgpslayer.c:637
-=======
-#. 
 #: ../src/vikgpslayer.c:636
->>>>>>> b5e114b6
 #, c-format
 msgid "Unexpected number of disconnected handlers: %d"
 msgstr ""
 
-<<<<<<< HEAD
-#: ../src/vikgpslayer.c:769
-=======
 #: ../src/vikgpslayer.c:768
->>>>>>> b5e114b6
 #, c-format
 msgid "Uploading %d waypoint..."
 msgid_plural "Uploading %d waypoints..."
 msgstr[0] "Laddar upp %d waypoint..."
 msgstr[1] "Laddar upp %d waypoints..."
 
-<<<<<<< HEAD
-#: ../src/vikgpslayer.c:771
-=======
 #: ../src/vikgpslayer.c:770
->>>>>>> b5e114b6
 #, c-format
 msgid "Uploading %d trackpoint..."
 msgid_plural "Uploading %d trackpoints..."
 msgstr[0] "Laddar upp %d trackpoint..."
 msgstr[1] "Laddar upp %d trackpoints..."
 
-<<<<<<< HEAD
-#: ../src/vikgpslayer.c:795
-=======
 #: ../src/vikgpslayer.c:794
->>>>>>> b5e114b6
 #, c-format
 msgid "Downloaded %d out of %d waypoint..."
 msgid_plural "Downloaded %d out of %d waypoints..."
 msgstr[0] "Laddade ned %d av %d waypoint..."
 msgstr[1] "Laddade ned %d av %d waypoints..."
 
-<<<<<<< HEAD
-#: ../src/vikgpslayer.c:797
-=======
 #: ../src/vikgpslayer.c:796
->>>>>>> b5e114b6
 #, c-format
 msgid "Downloaded %d out of %d trackpoint..."
 msgid_plural "Downloaded %d out of %d trackpoints..."
 msgstr[0] "Laddade ned %d av %d trackpoint..."
 msgstr[1] "Laddade ned %d av %d trackpoints..."
 
-<<<<<<< HEAD
-#: ../src/vikgpslayer.c:801
-=======
 #: ../src/vikgpslayer.c:800
->>>>>>> b5e114b6
 #, c-format
 msgid "Uploaded %d out of %d waypoint..."
 msgid_plural "Uploaded %d out of %d waypoints..."
 msgstr[0] "Laddade upp %d av %d waypoint..."
 msgstr[1] "Laddade upp %d av %d waypoints..."
 
-<<<<<<< HEAD
-#: ../src/vikgpslayer.c:803
-=======
 #: ../src/vikgpslayer.c:802
->>>>>>> b5e114b6
 #, c-format
 msgid "Uploaded %d out of %d trackpoint..."
 msgid_plural "Uploaded %d out of %d trackpoints..."
 msgstr[0] "Laddade upp %d av %d trackpoint..."
 msgstr[1] "Laddade upp %d av %d trackpoints..."
 
-<<<<<<< HEAD
-#: ../src/vikgpslayer.c:810
-=======
 #: ../src/vikgpslayer.c:809
->>>>>>> b5e114b6
 #, c-format
 msgid "Downloaded %d waypoint"
 msgid_plural "Downloaded %d waypoints"
 msgstr[0] "Laddade ned %d waypoint"
 msgstr[1] "Laddade ned %d waypoints"
 
-<<<<<<< HEAD
-#: ../src/vikgpslayer.c:812
-=======
 #: ../src/vikgpslayer.c:811
->>>>>>> b5e114b6
 #, c-format
 msgid "Downloaded %d trackpoint"
 msgid_plural "Downloaded %d trackpoints"
 msgstr[0] "Laddade ned %d trackpoint"
 msgstr[1] "Laddade ned %d trackpoints"
 
-<<<<<<< HEAD
-#: ../src/vikgpslayer.c:816
-=======
 #: ../src/vikgpslayer.c:815
->>>>>>> b5e114b6
 #, c-format
 msgid "Uploaded %d waypoint"
 msgid_plural "Uploaded %d waypoints"
 msgstr[0] "Laddade upp %d waypoint"
 msgstr[1] "Laddade upp %d waypoints"
 
-<<<<<<< HEAD
-#: ../src/vikgpslayer.c:818
-=======
 #: ../src/vikgpslayer.c:817
->>>>>>> b5e114b6
 #, c-format
 msgid "Uploaded %d trackpoint"
 msgid_plural "Uploaded %d trackpoints"
 msgstr[0] "Laddade upp %d trackpoint"
 msgstr[1] "Laddade upp %d trackpoints"
 
-<<<<<<< HEAD
-#: ../src/vikgpslayer.c:1015
-=======
 #: ../src/vikgpslayer.c:1014
->>>>>>> b5e114b6
 msgid "Error: couldn't find gpsbabel."
 msgstr "Fel: kunde inte hitta gpsbabel."
 
@@ -1517,44 +1220,35 @@
 msgid "delete data from %s\n"
 msgstr "Ta bort data från %s\n"
 
-#: ../src/viktrwlayer.c:310
+#: ../src/viktrwlayer.c:307
 msgid "Create Waypoint"
 msgstr "Skapa waypoint"
 
-#: ../src/viktrwlayer.c:313
+#: ../src/viktrwlayer.c:310
 msgid "Create Track"
 msgstr ""
 
+#: ../src/viktrwlayer.c:314
+msgid "Begin Track"
+msgstr ""
+
 #: ../src/viktrwlayer.c:317
-msgid "Begin Track"
-msgstr ""
-
-#: ../src/viktrwlayer.c:320
 msgid "Edit Waypoint"
 msgstr "Redigera waypoint"
 
-#: ../src/viktrwlayer.c:325
+#: ../src/viktrwlayer.c:322
 msgid "Edit Trackpoint"
 msgstr "Redigera trackpoint"
 
-#: ../src/viktrwlayer.c:330
+#: ../src/viktrwlayer.c:327
 msgid "Show Picture"
 msgstr "Visa Bild"
 
-#: ../src/viktrwlayer.c:333
+#: ../src/viktrwlayer.c:330
 msgid "Magic Scissors"
 msgstr ""
 
 #. ***** PARAMETERS *****
-<<<<<<< HEAD
-#: ../src/viktrwlayer.c:340 ../src/viktrwlayer.c:1466
-#: ../src/viktrwlayer.c:1468
-msgid "Waypoints"
-msgstr "Waypoints"
-
-#: ../src/viktrwlayer.c:340 ../src/viktrwlayer.c:1456
-#: ../src/viktrwlayer.c:1458
-=======
 #: ../src/viktrwlayer.c:337 ../src/viktrwlayer.c:1463
 #: ../src/viktrwlayer.c:1465
 msgid "Waypoints"
@@ -1562,149 +1256,137 @@
 
 #: ../src/viktrwlayer.c:337 ../src/viktrwlayer.c:1453
 #: ../src/viktrwlayer.c:1455
->>>>>>> b5e114b6
 msgid "Tracks"
 msgstr ""
 
-#: ../src/viktrwlayer.c:340
+#: ../src/viktrwlayer.c:337
 msgid "Waypoint Images"
 msgstr "Waypoint bilder"
 
-#: ../src/viktrwlayer.c:343
+#: ../src/viktrwlayer.c:340
 msgid "Draw by Track"
 msgstr ""
 
-#: ../src/viktrwlayer.c:343
+#: ../src/viktrwlayer.c:340
 msgid "Draw by Velocity"
 msgstr ""
 
-#: ../src/viktrwlayer.c:343
+#: ../src/viktrwlayer.c:340
 msgid "All Tracks Black"
 msgstr ""
 
-#: ../src/viktrwlayer.c:344
+#: ../src/viktrwlayer.c:341
 msgid "Filled Square"
 msgstr "Fylld ruta"
 
-#: ../src/viktrwlayer.c:344
+#: ../src/viktrwlayer.c:341
 msgid "Square"
 msgstr "Kvadrat"
 
-#: ../src/viktrwlayer.c:344
+#: ../src/viktrwlayer.c:341
 msgid "Circle"
 msgstr "Cirkel"
 
-#: ../src/viktrwlayer.c:344
+#: ../src/viktrwlayer.c:341
 msgid "X"
 msgstr "X"
 
+#: ../src/viktrwlayer.c:363
+msgid "Track Drawing Mode:"
+msgstr ""
+
+#: ../src/viktrwlayer.c:364
+msgid "Draw Track Lines"
+msgstr ""
+
+#: ../src/viktrwlayer.c:365
+msgid "Draw Trackpoints"
+msgstr ""
+
 #: ../src/viktrwlayer.c:366
-msgid "Track Drawing Mode:"
+msgid "Draw Elevation"
 msgstr ""
 
 #: ../src/viktrwlayer.c:367
-msgid "Draw Track Lines"
-msgstr ""
-
-#: ../src/viktrwlayer.c:368
-msgid "Draw Trackpoints"
+msgid "Draw Elevation Height %:"
 msgstr ""
 
 #: ../src/viktrwlayer.c:369
-msgid "Draw Elevation"
+msgid "Draw Stops"
 msgstr ""
 
 #: ../src/viktrwlayer.c:370
-msgid "Draw Elevation Height %:"
+msgid "Min Stop Length (seconds):"
 msgstr ""
 
 #: ../src/viktrwlayer.c:372
-msgid "Draw Stops"
+msgid "Track Thickness:"
 msgstr ""
 
 #: ../src/viktrwlayer.c:373
-msgid "Min Stop Length (seconds):"
+msgid "Track BG Thickness:"
+msgstr ""
+
+#: ../src/viktrwlayer.c:374
+msgid "Track Background Color"
 msgstr ""
 
 #: ../src/viktrwlayer.c:375
-msgid "Track Thickness:"
+msgid "Min Track Velocity:"
 msgstr ""
 
 #: ../src/viktrwlayer.c:376
-msgid "Track BG Thickness:"
-msgstr ""
-
-#: ../src/viktrwlayer.c:377
-msgid "Track Background Color"
+msgid "Max Track Velocity:"
 msgstr ""
 
 #: ../src/viktrwlayer.c:378
-msgid "Min Track Velocity:"
+msgid "Draw Labels"
 msgstr ""
 
 #: ../src/viktrwlayer.c:379
-msgid "Max Track Velocity:"
-msgstr ""
-
-#: ../src/viktrwlayer.c:381
-msgid "Draw Labels"
-msgstr ""
-
-#: ../src/viktrwlayer.c:382
 msgid "Waypoint Color:"
 msgstr "Waypoint färg:"
 
-#: ../src/viktrwlayer.c:383
+#: ../src/viktrwlayer.c:380
 msgid "Waypoint Text:"
 msgstr "Waypoint text:"
 
-#: ../src/viktrwlayer.c:384
+#: ../src/viktrwlayer.c:381
 msgid "Background:"
 msgstr "Bakgrund:"
 
-#: ../src/viktrwlayer.c:385
+#: ../src/viktrwlayer.c:382
 msgid "Fake BG Color Translucency:"
 msgstr ""
 
-#: ../src/viktrwlayer.c:386
+#: ../src/viktrwlayer.c:383
 msgid "Waypoint marker:"
 msgstr "Waypoint markör:"
 
-#: ../src/viktrwlayer.c:387
+#: ../src/viktrwlayer.c:384
 msgid "Waypoint size:"
 msgstr "Waypoint storlek:"
 
+#: ../src/viktrwlayer.c:385
+msgid "Draw Waypoint Symbols:"
+msgstr ""
+
+#: ../src/viktrwlayer.c:387
+msgid "Draw Waypoint Images"
+msgstr ""
+
 #: ../src/viktrwlayer.c:388
-msgid "Draw Waypoint Symbols:"
-msgstr ""
-
-#: ../src/viktrwlayer.c:390
-msgid "Draw Waypoint Images"
-msgstr ""
-
-#: ../src/viktrwlayer.c:391
 msgid "Image Size (pixels):"
 msgstr "Bildstorlek (pixlar):"
 
-#: ../src/viktrwlayer.c:392
+#: ../src/viktrwlayer.c:389
 msgid "Image Alpha:"
 msgstr ""
 
-#: ../src/viktrwlayer.c:393
+#: ../src/viktrwlayer.c:390
 msgid "Image Memory Cache Size:"
 msgstr ""
 
-<<<<<<< HEAD
-#: ../src/viktrwlayer.c:1605
-msgid "This layer has no waypoints or trackpoints."
-msgstr "Detta lager har inga waypoints eller trackpoints."
-
-#: ../src/viktrwlayer.c:1613
-msgid "Export Layer"
-msgstr "Exportera lager"
-
-#: ../src/viktrwlayer.c:1632 ../src/vikwindow.c:1618 ../src/vikwindow.c:2061
-=======
 #: ../src/viktrwlayer.c:1602
 msgid "This layer has no waypoints or trackpoints."
 msgstr "Detta lager har inga waypoints eller trackpoints."
@@ -1714,348 +1396,177 @@
 msgstr "Exportera lager"
 
 #: ../src/viktrwlayer.c:1629 ../src/vikwindow.c:1617 ../src/vikwindow.c:2060
->>>>>>> b5e114b6
 #, c-format
 msgid "The file \"%s\" exists, do you wish to overwrite it?"
 msgstr "Filen \"%s\" finns redan, vill du skriva över den?"
 
-<<<<<<< HEAD
-#: ../src/viktrwlayer.c:1642 ../src/vikwindow.c:1639
+#: ../src/viktrwlayer.c:1639 ../src/vikwindow.c:1638
 msgid "The filename you requested could not be opened for writing."
 msgstr ""
 
-#: ../src/viktrwlayer.c:1663
+#: ../src/viktrwlayer.c:1660
 msgid "Find"
 msgstr ""
 
-#: ../src/viktrwlayer.c:1673
+#: ../src/viktrwlayer.c:1670
 msgid "Waypoint Name:"
 msgstr "Waypoint namn:"
 
-#: ../src/viktrwlayer.c:1693
+#: ../src/viktrwlayer.c:1690
 msgid "Waypoint not found in this layer."
 msgstr "Waypoint hittades inte i detta lager."
 
-#: ../src/viktrwlayer.c:1790
+#: ../src/viktrwlayer.c:1787
 msgid "_Goto Center of Layer"
 msgstr ""
 
-#: ../src/viktrwlayer.c:1795
+#: ../src/viktrwlayer.c:1792
 #, fuzzy
 msgid "Goto _Waypoint"
 msgstr "Gå till waypoint"
 
-#: ../src/viktrwlayer.c:1801
+#: ../src/viktrwlayer.c:1798
 #, fuzzy
 msgid "_Export Layer"
 msgstr "Exportera lager"
 
-#: ../src/viktrwlayer.c:1806
+#: ../src/viktrwlayer.c:1803
 #, fuzzy
 msgid "Export as GPS_Point"
 msgstr "Exportera som GPSPoint"
 
-#: ../src/viktrwlayer.c:1811
+#: ../src/viktrwlayer.c:1808
 #, fuzzy
 msgid "Export as GPS_Mapper"
 msgstr "Exportera som GPSMapper"
 
-#: ../src/viktrwlayer.c:1816
+#: ../src/viktrwlayer.c:1813
 #, fuzzy
 msgid "Export as _GPX"
 msgstr "Exportera som GPX"
 
-#: ../src/viktrwlayer.c:1821 ../src/viktrwlayer.c:2862
+#: ../src/viktrwlayer.c:1818 ../src/viktrwlayer.c:2858
 #, fuzzy
 msgid "_New Waypoint"
 msgstr "Ny waypoint"
 
-#: ../src/viktrwlayer.c:1828
+#: ../src/viktrwlayer.c:1825
 msgid "_Add Wikipedia Waypoints"
 msgstr ""
 
-#: ../src/viktrwlayer.c:1833
+#: ../src/viktrwlayer.c:1830
 msgid "Within _Layer Bounds"
 msgstr ""
 
-#: ../src/viktrwlayer.c:1838
+#: ../src/viktrwlayer.c:1835
 msgid "Within _Current View"
 msgstr ""
 
-#: ../src/viktrwlayer.c:1845 ../src/viktrwlayer.c:2828
+#: ../src/viktrwlayer.c:1842 ../src/viktrwlayer.c:2824
 #, fuzzy
 msgid "Upload to _OSM"
 msgstr "Ladda upp till OSM"
 
-#: ../src/viktrwlayer.c:2357
+#: ../src/viktrwlayer.c:2353
 msgid "Failed. This track does not have timestamp"
 msgstr ""
 
-#: ../src/viktrwlayer.c:2371
+#: ../src/viktrwlayer.c:2367
 msgid "Failed. No other track in this layer has timestamp"
 msgstr ""
 
-#: ../src/viktrwlayer.c:2377
+#: ../src/viktrwlayer.c:2373
 msgid "Merge with..."
 msgstr ""
 
-#: ../src/viktrwlayer.c:2377
+#: ../src/viktrwlayer.c:2373
 msgid "Select track to merge with"
 msgstr ""
 
-#: ../src/viktrwlayer.c:2414
+#: ../src/viktrwlayer.c:2410
 msgid "Merge Threshold..."
 msgstr ""
 
-#: ../src/viktrwlayer.c:2415
+#: ../src/viktrwlayer.c:2411
 msgid "Merge when time between tracks less than:"
 msgstr ""
 
-#: ../src/viktrwlayer.c:2507
+#: ../src/viktrwlayer.c:2503
 msgid "Split Threshold..."
 msgstr ""
 
-#: ../src/viktrwlayer.c:2508
+#: ../src/viktrwlayer.c:2504
 msgid "Split when time between trackpoints exceeds:"
 msgstr ""
 
-#: ../src/viktrwlayer.c:2591
+#: ../src/viktrwlayer.c:2587
 msgid "Waypoint Already Exists"
 msgstr "Waypoint finns redan"
 
-#: ../src/viktrwlayer.c:2632
+#: ../src/viktrwlayer.c:2628
 msgid "Track Already Exists"
 msgstr ""
 
-#: ../src/viktrwlayer.c:2754
+#: ../src/viktrwlayer.c:2750
 #, fuzzy
 msgid "_Goto"
 msgstr "Gå till"
 
-#: ../src/viktrwlayer.c:2762
+#: ../src/viktrwlayer.c:2758
 #, fuzzy
 msgid "_Visit Geocache Webpage"
 msgstr "Besök Geocache webbplats"
 
-#: ../src/viktrwlayer.c:2777
+#: ../src/viktrwlayer.c:2773
 #, fuzzy
 msgid "_Goto Startpoint"
-msgstr "Gå till waypoint"
-
-#: ../src/viktrwlayer.c:2782
+msgstr ""
+
+#: ../src/viktrwlayer.c:2778
 msgid "Goto \"_Center\""
 msgstr ""
 
-#: ../src/viktrwlayer.c:2787
-#, fuzzy
+#: ../src/viktrwlayer.c:2783
 msgid "Goto _Endpoint"
-msgstr "Gå till waypoint"
-
-#: ../src/viktrwlayer.c:2792
+msgstr ""
+
+#: ../src/viktrwlayer.c:2788
 msgid "_Merge By Time"
 msgstr ""
 
-#: ../src/viktrwlayer.c:2797
+#: ../src/viktrwlayer.c:2793
 msgid "Merge _With Other Tracks..."
 msgstr ""
 
-#: ../src/viktrwlayer.c:2802
+#: ../src/viktrwlayer.c:2798
 msgid "_Split By Time"
 msgstr ""
 
-#: ../src/viktrwlayer.c:2807
-#, fuzzy
+#: ../src/viktrwlayer.c:2803
 msgid "Down_load Maps Along Track..."
-msgstr "Ladda ned längsmed spår"
-
-#: ../src/viktrwlayer.c:2812
+msgstr ""
+
+#: ../src/viktrwlayer.c:2808
 msgid "_Apply DEM Data"
 msgstr ""
 
-#: ../src/viktrwlayer.c:2817
+#: ../src/viktrwlayer.c:2813
 msgid "E_xtend Track End"
 msgstr ""
 
-#: ../src/viktrwlayer.c:2822
+#: ../src/viktrwlayer.c:2818
 msgid "Extend _Using Magic Scissors"
 msgstr ""
 
-#: ../src/viktrwlayer.c:2836
+#: ../src/viktrwlayer.c:2832
 msgid "_View Google Directions"
 msgstr ""
 
-#: ../src/viktrwlayer.c:2842
+#: ../src/viktrwlayer.c:2838
 #, fuzzy
 msgid "Use with _Filter"
 msgstr "Använd med filter"
 
-#: ../src/viktrwlayer.c:3478
-#, fuzzy
-msgid "Track"
-msgstr "Lägg till spår"
-
-#: ../src/viktrwlayer.c:3811
-msgid "Could not launch eog to open file."
-msgstr ""
-
-#: ../src/viktrwlayer.c:3865
-=======
-#: ../src/viktrwlayer.c:1639 ../src/vikwindow.c:1638
-msgid "The filename you requested could not be opened for writing."
-msgstr ""
-
-#: ../src/viktrwlayer.c:1660
-msgid "Find"
-msgstr ""
-
-#: ../src/viktrwlayer.c:1670
-msgid "Waypoint Name:"
-msgstr "Waypoint namn:"
-
-#: ../src/viktrwlayer.c:1690
-msgid "Waypoint not found in this layer."
-msgstr "Waypoint hittades inte i detta lager."
-
-#: ../src/viktrwlayer.c:1787
-msgid "_Goto Center of Layer"
-msgstr ""
-
-#: ../src/viktrwlayer.c:1792
-msgid "Goto _Waypoint"
-msgstr ""
-
-#: ../src/viktrwlayer.c:1798
-msgid "_Export Layer"
-msgstr ""
-
-#: ../src/viktrwlayer.c:1803
-msgid "Export as GPS_Point"
-msgstr ""
-
-#: ../src/viktrwlayer.c:1808
-msgid "Export as GPS_Mapper"
-msgstr ""
-
-#: ../src/viktrwlayer.c:1813
-msgid "Export as _GPX"
-msgstr ""
-
-#: ../src/viktrwlayer.c:1818 ../src/viktrwlayer.c:2858
-msgid "_New Waypoint"
-msgstr ""
-
-#: ../src/viktrwlayer.c:1825
-msgid "_Add Wikipedia Waypoints"
-msgstr ""
-
-#: ../src/viktrwlayer.c:1830
-msgid "Within _Layer Bounds"
-msgstr ""
-
-#: ../src/viktrwlayer.c:1835
-msgid "Within _Current View"
-msgstr ""
-
-#: ../src/viktrwlayer.c:1842 ../src/viktrwlayer.c:2824
-msgid "Upload to _OSM"
-msgstr ""
-
-#: ../src/viktrwlayer.c:2353
-msgid "Failed. This track does not have timestamp"
-msgstr ""
-
-#: ../src/viktrwlayer.c:2367
-msgid "Failed. No other track in this layer has timestamp"
-msgstr ""
-
-#: ../src/viktrwlayer.c:2373
-msgid "Merge with..."
-msgstr ""
-
-#: ../src/viktrwlayer.c:2373
-msgid "Select track to merge with"
-msgstr ""
-
-#: ../src/viktrwlayer.c:2410
-msgid "Merge Threshold..."
-msgstr ""
-
-#: ../src/viktrwlayer.c:2411
-msgid "Merge when time between tracks less than:"
-msgstr ""
-
-#: ../src/viktrwlayer.c:2503
-msgid "Split Threshold..."
-msgstr ""
-
-#: ../src/viktrwlayer.c:2504
-msgid "Split when time between trackpoints exceeds:"
-msgstr ""
-
-#: ../src/viktrwlayer.c:2587
-msgid "Waypoint Already Exists"
-msgstr "Waypoint finns redan"
-
-#: ../src/viktrwlayer.c:2628
-msgid "Track Already Exists"
-msgstr ""
-
-#: ../src/viktrwlayer.c:2750
-msgid "_Goto"
-msgstr ""
-
-#: ../src/viktrwlayer.c:2758
-msgid "_Visit Geocache Webpage"
-msgstr ""
-
-#: ../src/viktrwlayer.c:2773
-msgid "_Goto Startpoint"
-msgstr ""
-
-#: ../src/viktrwlayer.c:2778
-msgid "Goto \"_Center\""
-msgstr ""
-
-#: ../src/viktrwlayer.c:2783
-msgid "Goto _Endpoint"
-msgstr ""
-
-#: ../src/viktrwlayer.c:2788
-msgid "_Merge By Time"
-msgstr ""
-
-#: ../src/viktrwlayer.c:2793
-msgid "Merge _With Other Tracks..."
-msgstr ""
-
-#: ../src/viktrwlayer.c:2798
-msgid "_Split By Time"
-msgstr ""
-
-#: ../src/viktrwlayer.c:2803
-msgid "Down_load Maps Along Track..."
-msgstr ""
-
-#: ../src/viktrwlayer.c:2808
-msgid "_Apply DEM Data"
-msgstr ""
-
-#: ../src/viktrwlayer.c:2813
-msgid "E_xtend Track End"
-msgstr ""
-
-#: ../src/viktrwlayer.c:2818
-msgid "Extend _Using Magic Scissors"
-msgstr ""
-
-#: ../src/viktrwlayer.c:2832
-msgid "_View Google Directions"
-msgstr ""
-
-#: ../src/viktrwlayer.c:2838
-msgid "Use with _Filter"
-msgstr ""
-
 #: ../src/viktrwlayer.c:3474
 msgid "Track"
 msgstr ""
@@ -2065,131 +1576,126 @@
 msgstr ""
 
 #: ../src/viktrwlayer.c:3861
->>>>>>> b5e114b6
 #, c-format
 msgid "Creating %d Image Thumbnails..."
 msgstr ""
 
-<<<<<<< HEAD
-#: ../src/viktrwlayer.c:4090
-=======
 #: ../src/viktrwlayer.c:4086
->>>>>>> b5e114b6
 msgid "No map layer in use. Create one first"
 msgstr ""
 
-#: ../src/viktrwlayer_propwin.c:688
+#: ../src/viktrwlayer_propwin.c:686
 msgid "Failed spliting track. Track unchanged"
 msgstr ""
 
-#: ../src/viktrwlayer_propwin.c:705
+#: ../src/viktrwlayer_propwin.c:703
 msgid "Operation Aborted. Track unchanged"
 msgstr ""
 
-#: ../src/viktrwlayer_propwin.c:759
+#: ../src/viktrwlayer_propwin.c:757
 #, c-format
 msgid "%s - Track Properties"
 msgstr ""
 
+#: ../src/viktrwlayer_propwin.c:762
+msgid "Split at Marker"
+msgstr ""
+
+#: ../src/viktrwlayer_propwin.c:763
+msgid "Split Segments"
+msgstr ""
+
 #: ../src/viktrwlayer_propwin.c:764
-msgid "Split at Marker"
-msgstr ""
-
-#: ../src/viktrwlayer_propwin.c:765
-msgid "Split Segments"
-msgstr ""
-
-#: ../src/viktrwlayer_propwin.c:766
 msgid "Reverse"
 msgstr "Omvänd"
 
-#: ../src/viktrwlayer_propwin.c:767
+#: ../src/viktrwlayer_propwin.c:765
 msgid "Delete Dupl."
 msgstr ""
 
-#: ../src/viktrwlayer_propwin.c:790
+#: ../src/viktrwlayer_propwin.c:788
 msgid "<b>Comment:</b>"
 msgstr "<b>Kommentar:</b>"
 
-#: ../src/viktrwlayer_propwin.c:790
+#: ../src/viktrwlayer_propwin.c:788
 msgid "<b>Track Length:</b>"
 msgstr ""
 
-#: ../src/viktrwlayer_propwin.c:790
+#: ../src/viktrwlayer_propwin.c:788
 msgid "<b>Trackpoints:</b>"
 msgstr "<b>Trackpoints:</b>"
 
-#: ../src/viktrwlayer_propwin.c:790
+#: ../src/viktrwlayer_propwin.c:788
 msgid "<b>Segments:</b>"
 msgstr "<b>Segment:</b>"
 
-#: ../src/viktrwlayer_propwin.c:790
+#: ../src/viktrwlayer_propwin.c:788
 msgid "<b>Duplicate Points:</b>"
 msgstr ""
 
-#: ../src/viktrwlayer_propwin.c:790
+#: ../src/viktrwlayer_propwin.c:788
 msgid "<b>Max Speed:</b>"
 msgstr "<b>Max hastighet:</b>"
 
-#: ../src/viktrwlayer_propwin.c:790
+#: ../src/viktrwlayer_propwin.c:788
 msgid "<b>Avg. Speed:</b>"
 msgstr "<b>Medelhastighet:</b>"
 
-#: ../src/viktrwlayer_propwin.c:790
+#: ../src/viktrwlayer_propwin.c:788
 msgid "<b>Avg. Dist. Between TPs:</b>"
 msgstr ""
 
-#: ../src/viktrwlayer_propwin.c:790
+#: ../src/viktrwlayer_propwin.c:788
 msgid "<b>Elevation Range:</b>"
 msgstr ""
 
-#: ../src/viktrwlayer_propwin.c:790
+#: ../src/viktrwlayer_propwin.c:788
 msgid "<b>Total Elevation Gain/Loss:</b>"
 msgstr "<b>Total höjdskillnad:</b>"
 
-#: ../src/viktrwlayer_propwin.c:790
+#: ../src/viktrwlayer_propwin.c:788
 msgid "<b>Start:</b>"
 msgstr "<b>Start:</b>"
 
-#: ../src/viktrwlayer_propwin.c:790
+#: ../src/viktrwlayer_propwin.c:788
 msgid "<b>End:</b>"
 msgstr "<b>Slut:</b>"
 
-#: ../src/viktrwlayer_propwin.c:790
+#: ../src/viktrwlayer_propwin.c:788
 msgid "<b>Duration:</b>"
 msgstr ""
 
-#: ../src/viktrwlayer_propwin.c:830 ../src/viktrwlayer_propwin.c:854
-#: ../src/viktrwlayer_propwin.c:891 ../src/viktrwlayer_propwin.c:909
-#: ../src/viktrwlayer_propwin.c:959 ../src/viktrwlayer_propwin.c:960
-#: ../src/viktrwlayer_propwin.c:961 ../src/viktrwlayer_propwin.c:983
-#: ../src/viktrwlayer_propwin.c:990
+#: ../src/viktrwlayer_propwin.c:828 ../src/viktrwlayer_propwin.c:852
+#: ../src/viktrwlayer_propwin.c:889 ../src/viktrwlayer_propwin.c:907
+#: ../src/viktrwlayer_propwin.c:957 ../src/viktrwlayer_propwin.c:958
+#: ../src/viktrwlayer_propwin.c:959 ../src/viktrwlayer_propwin.c:981
+#: ../src/viktrwlayer_propwin.c:988
 #, c-format
 msgid "No Data"
 msgstr "Ingen data"
 
-#: ../src/viktrwlayer_propwin.c:956
+#: ../src/viktrwlayer_propwin.c:954
 #, c-format
 msgid "%d minutes"
 msgstr "%d minuter"
 
-#: ../src/viktrwlayer_propwin.c:979
+#: ../src/viktrwlayer_propwin.c:977
 msgid "Statistics"
 msgstr "Statistik"
 
-#: ../src/viktrwlayer_propwin.c:984
+#: ../src/viktrwlayer_propwin.c:982
 msgid "<b>Track Distance:</b>"
 msgstr ""
 
-#: ../src/viktrwlayer_propwin.c:985
+#: ../src/viktrwlayer_propwin.c:983
 msgid "Elevation-distance"
 msgstr ""
 
-#: ../src/viktrwlayer_propwin.c:991
+#: ../src/viktrwlayer_propwin.c:989
 msgid "<b>Track Time:</b>"
 msgstr ""
 
-#: ../src/viktrwlayer_propwin.c:992
+#: ../src/viktrwlayer_propwin.c:990
 msgid "Speed-time"
 msgstr ""
 
@@ -2257,21 +1763,6 @@
 msgid "Join With Last"
 msgstr ""
 
-<<<<<<< HEAD
-#: ../src/vikwindow.c:188
-msgid "Pan"
-msgstr "Panorera"
-
-#: ../src/vikwindow.c:188
-msgid "Zoom"
-msgstr "Zoom"
-
-#: ../src/vikwindow.c:188
-msgid "Ruler"
-msgstr "Linjal"
-
-#: ../src/vikwindow.c:364
-=======
 #: ../src/vikwindow.c:187
 msgid "Pan"
 msgstr "Panorera"
@@ -2285,7 +1776,6 @@
 msgstr "Linjal"
 
 #: ../src/vikwindow.c:363
->>>>>>> b5e114b6
 #, c-format
 msgid ""
 "Do you want to save the changes you made to the document \"%s\"?\n"
@@ -2296,25 +1786,6 @@
 "\n"
 "Dina ändringar kommer försvinna om du inte sparar dem."
 
-<<<<<<< HEAD
-#: ../src/vikwindow.c:367 ../src/vikwindow.c:1390
-msgid "Untitled"
-msgstr "Namnlös"
-
-#: ../src/vikwindow.c:368
-msgid "Don't Save"
-msgstr "Spara inte"
-
-#: ../src/vikwindow.c:403
-msgid "mpp"
-msgstr "mpp"
-
-#: ../src/vikwindow.c:403
-msgid "pixelfact"
-msgstr ""
-
-#: ../src/vikwindow.c:552
-=======
 #: ../src/vikwindow.c:366 ../src/vikwindow.c:1389
 msgid "Untitled"
 msgstr "Namnlös"
@@ -2332,41 +1803,20 @@
 msgstr ""
 
 #: ../src/vikwindow.c:551
->>>>>>> b5e114b6
 #, c-format
 msgid "%s %s %dm"
 msgstr "%s %s %dm"
 
-<<<<<<< HEAD
-#: ../src/vikwindow.c:554
-#, fuzzy, c-format
+#: ../src/vikwindow.c:553
+#, c-format
 msgid "%s %s %dft"
-msgstr "%s %s %dm"
-
-#: ../src/vikwindow.c:557
-=======
-#: ../src/vikwindow.c:553
-#, c-format
-msgid "%s %s %dft"
 msgstr ""
 
 #: ../src/vikwindow.c:556
->>>>>>> b5e114b6
 #, c-format
 msgid "%s %s"
 msgstr "%s %s"
 
-<<<<<<< HEAD
-#: ../src/vikwindow.c:1179
-msgid "You must select a layer to show its properties."
-msgstr "Du måste välja ett lager för att kuna se dess egenskaper."
-
-#: ../src/vikwindow.c:1205
-msgid "You must select a layer to delete."
-msgstr "Du måste välja ett lager för borttagning."
-
-#: ../src/vikwindow.c:1502
-=======
 #: ../src/vikwindow.c:1178
 msgid "You must select a layer to show its properties."
 msgstr "Du måste välja ett lager för att kuna se dess egenskaper."
@@ -2376,26 +1826,10 @@
 msgstr "Du måste välja ett lager för borttagning."
 
 #: ../src/vikwindow.c:1501
->>>>>>> b5e114b6
 #, c-format
 msgid "Unable to add '%s' to the list of recently used documents"
 msgstr ""
 
-<<<<<<< HEAD
-#: ../src/vikwindow.c:1516
-msgid "The file you requested could not be opened."
-msgstr "Filen du valt kan inte öppnas."
-
-#: ../src/vikwindow.c:1562
-msgid "Please select a GPS data file to open. "
-msgstr ""
-
-#: ../src/vikwindow.c:1605
-msgid "Save as Viking File."
-msgstr "Spara som Viking fil."
-
-#: ../src/vikwindow.c:1896
-=======
 #: ../src/vikwindow.c:1515
 msgid "The file you requested could not be opened."
 msgstr "Filen du valt kan inte öppnas."
@@ -2409,821 +1843,363 @@
 msgstr "Spara som Viking fil."
 
 #: ../src/vikwindow.c:1895
->>>>>>> b5e114b6
 msgid ""
 "Viewable region outside allowable pixel size bounds for image. Clipping "
 "width/height values."
 msgstr ""
 
-<<<<<<< HEAD
-#: ../src/vikwindow.c:1918
-=======
 #: ../src/vikwindow.c:1917
->>>>>>> b5e114b6
 #, c-format
 msgid "Total area: %ldm x %ldm (%.3f sq. km)"
 msgstr "Total area: %ldm x %ldm (%.3f kvadrat kilometer)"
 
-<<<<<<< HEAD
-#: ../src/vikwindow.c:1921
-=======
 #: ../src/vikwindow.c:1920
->>>>>>> b5e114b6
 #, c-format
 msgid "Total area: %ldm x %ldm (%.3f sq. miles)"
 msgstr ""
 
 #. todo: default for answers inside VikWindow or static (thruout instance)
-<<<<<<< HEAD
-#: ../src/vikwindow.c:1935
+#: ../src/vikwindow.c:1934
 msgid "Save to Image File"
 msgstr ""
 
-#: ../src/vikwindow.c:1953
+#: ../src/vikwindow.c:1952
 msgid "Width (pixels):"
 msgstr "Bredd (bildpunkter):"
 
-#: ../src/vikwindow.c:1955
+#: ../src/vikwindow.c:1954
 msgid "Height (pixels):"
 msgstr "Höjd (bildpunkter):"
 
-#: ../src/vikwindow.c:1958
+#: ../src/vikwindow.c:1957
 msgid "Zoom (meters per pixel):"
 msgstr ""
 
-#: ../src/vikwindow.c:1964
+#: ../src/vikwindow.c:1963
 msgid "Area in current viewable window"
 msgstr ""
 
-#: ../src/vikwindow.c:1974
+#: ../src/vikwindow.c:1973
 msgid "Save as PNG"
 msgstr "Spara som PNG"
 
-#: ../src/vikwindow.c:1975
+#: ../src/vikwindow.c:1974
 msgid "Save as JPEG"
 msgstr "Spara som JPEG"
 
-#: ../src/vikwindow.c:1995
+#: ../src/vikwindow.c:1994
 msgid "East-west image tiles:"
 msgstr ""
 
-#: ../src/vikwindow.c:1997
+#: ../src/vikwindow.c:1996
 msgid "North-south image tiles:"
 msgstr ""
 
-#: ../src/vikwindow.c:2037
+#: ../src/vikwindow.c:2036
 msgid "You must be in UTM mode to use this feature"
 msgstr "Du måste vara i UTM läge för att använda denna funktion"
 
-#: ../src/vikwindow.c:2048
+#: ../src/vikwindow.c:2047
 msgid "Save Image"
 msgstr "Spara bild"
 
-#: ../src/vikwindow.c:2075
+#: ../src/vikwindow.c:2074
 msgid "Choose a directory to hold images"
 msgstr ""
 
-#: ../src/vikwindow.c:2161
+#: ../src/vikwindow.c:2160
 msgid "Choose a background color"
 msgstr "Välj en bakgrundsfärg"
 
-#: ../src/vikwindow.c:2182
+#: ../src/vikwindow.c:2181
 msgid "_File"
 msgstr "_Fil"
 
-#: ../src/vikwindow.c:2183
+#: ../src/vikwindow.c:2182
 msgid "_Edit"
 msgstr "R_edigera"
 
-#: ../src/vikwindow.c:2184
+#: ../src/vikwindow.c:2183
 msgid "_View"
 msgstr "_Visa"
 
-#: ../src/vikwindow.c:2185 ../src/vikwindow.c:2269
+#: ../src/vikwindow.c:2184 ../src/vikwindow.c:2268
 msgid "_Zoom"
 msgstr "_Zoom"
 
-#: ../src/vikwindow.c:2186 ../src/vikwindow.c:2268
+#: ../src/vikwindow.c:2185 ../src/vikwindow.c:2267
 msgid "_Pan"
 msgstr ""
 
-#: ../src/vikwindow.c:2187
+#: ../src/vikwindow.c:2186
 msgid "_Layers"
 msgstr "_Lager"
 
-#: ../src/vikwindow.c:2188
+#: ../src/vikwindow.c:2187
 msgid "_Tools"
 msgstr "Verk -tyg"
 
-#: ../src/vikwindow.c:2189
+#: ../src/vikwindow.c:2188
 msgid "_Webtools"
 msgstr ""
 
-#: ../src/vikwindow.c:2190 ../src/vikwindow.c:2256
+#: ../src/vikwindow.c:2189 ../src/vikwindow.c:2255
 msgid "_Help"
 msgstr "_Hjälp"
 
-#: ../src/vikwindow.c:2192
+#: ../src/vikwindow.c:2191
 msgid "_New"
 msgstr "_Ny"
 
-#: ../src/vikwindow.c:2192
+#: ../src/vikwindow.c:2191
 msgid "New file"
 msgstr "Ny fil"
 
-#: ../src/vikwindow.c:2193
+#: ../src/vikwindow.c:2192
 msgid "_Open..."
 msgstr "_Öppna..."
 
-#: ../src/vikwindow.c:2193
+#: ../src/vikwindow.c:2192
 msgid "Open a file"
 msgstr "Öppna en fil"
 
+#: ../src/vikwindow.c:2193
+msgid "Open _Recent File"
+msgstr ""
+
 #: ../src/vikwindow.c:2194
-msgid "Open _Recent File"
+msgid "Append _File..."
+msgstr ""
+
+#: ../src/vikwindow.c:2194
+msgid "Append data from a different file"
 msgstr ""
 
 #: ../src/vikwindow.c:2195
-msgid "Append _File..."
-msgstr ""
-
-#: ../src/vikwindow.c:2195
-msgid "Append data from a different file"
+msgid "A_cquire"
 msgstr ""
 
 #: ../src/vikwindow.c:2196
-msgid "A_cquire"
-msgstr ""
-
-#: ../src/vikwindow.c:2197
 msgid "From _GPS..."
 msgstr "Från _GPS..."
 
-#: ../src/vikwindow.c:2197
+#: ../src/vikwindow.c:2196
 msgid "Transfer data from a GPS device"
 msgstr "Överför data till en GPS enhet"
 
-#: ../src/vikwindow.c:2198
+#: ../src/vikwindow.c:2197
 msgid "Google _Directions..."
 msgstr ""
 
-#: ../src/vikwindow.c:2198
+#: ../src/vikwindow.c:2197
 msgid "Get driving directions from Google"
 msgstr ""
 
-#: ../src/vikwindow.c:2200
+#: ../src/vikwindow.c:2199
 msgid "Geo_caches..."
 msgstr "Geo_cachar..."
 
-#: ../src/vikwindow.c:2200
+#: ../src/vikwindow.c:2199
 msgid "Get Geocaches from geocaching.com"
 msgstr "Hämta Geocachar från geocaching.com"
 
-#: ../src/vikwindow.c:2202
+#: ../src/vikwindow.c:2201
 msgid "_Save"
 msgstr "_Spara"
 
-#: ../src/vikwindow.c:2202
+#: ../src/vikwindow.c:2201
 msgid "Save the file"
 msgstr "Spara filen"
 
-#: ../src/vikwindow.c:2203
+#: ../src/vikwindow.c:2202
 msgid "Save _As..."
 msgstr "Sp_ara som..."
 
-#: ../src/vikwindow.c:2203
+#: ../src/vikwindow.c:2202
 msgid "Save the file under different name"
 msgstr "Spara filen under ett annat namn"
 
+#: ../src/vikwindow.c:2203
+msgid "_Generate Image File..."
+msgstr ""
+
+#: ../src/vikwindow.c:2203
+msgid "Save a snapshot of the workspace into a file"
+msgstr ""
+
 #: ../src/vikwindow.c:2204
-msgid "_Generate Image File..."
+msgid "Generate _Directory of Images..."
 msgstr ""
 
 #: ../src/vikwindow.c:2204
-msgid "Save a snapshot of the workspace into a file"
-msgstr ""
-
-#: ../src/vikwindow.c:2205
-msgid "Generate _Directory of Images..."
-msgstr ""
-
-#: ../src/vikwindow.c:2205
 msgid "FIXME:IMGDIR"
 msgstr ""
 
-#: ../src/vikwindow.c:2208
+#: ../src/vikwindow.c:2207
 msgid "_Print..."
 msgstr "Skriv _ut..."
 
-#: ../src/vikwindow.c:2208
+#: ../src/vikwindow.c:2207
 msgid "Print maps"
 msgstr "Skriv ut kartor"
 
-#: ../src/vikwindow.c:2211
+#: ../src/vikwindow.c:2210
 msgid "E_xit"
 msgstr "_Avsluta"
 
-#: ../src/vikwindow.c:2211
+#: ../src/vikwindow.c:2210
 msgid "Exit the program"
 msgstr "Avsluta programmet"
 
-#: ../src/vikwindow.c:2212
+#: ../src/vikwindow.c:2211
 msgid "Save and Exit"
 msgstr "Spara och avsluta"
 
-#: ../src/vikwindow.c:2212
+#: ../src/vikwindow.c:2211
 msgid "Save and Exit the program"
 msgstr "Spara och avsluta programmet"
 
+#: ../src/vikwindow.c:2213
+msgid "Go to the _Default Location"
+msgstr ""
+
+#: ../src/vikwindow.c:2213
+msgid "Go to the default location"
+msgstr ""
+
 #: ../src/vikwindow.c:2214
-msgid "Go to the _Default Location"
+msgid "Go to _Location..."
 msgstr ""
 
 #: ../src/vikwindow.c:2214
-msgid "Go to the default location"
+msgid "Go to address/place using text search"
 msgstr ""
 
 #: ../src/vikwindow.c:2215
-#, fuzzy
-msgid "Go to _Location..."
-msgstr "Gå till Lat/Lon"
+msgid "_Go to Lat/Lon..."
+msgstr ""
 
 #: ../src/vikwindow.c:2215
-msgid "Go to address/place using text search"
+msgid "Go to arbitrary lat/lon coordinate"
 msgstr ""
 
 #: ../src/vikwindow.c:2216
-msgid "_Go to Lat/Lon..."
-msgstr ""
-
-#: ../src/vikwindow.c:2216
-msgid "Go to arbitrary lat/lon coordinate"
-msgstr ""
-
-#: ../src/vikwindow.c:2217
 msgid "Go to UTM..."
 msgstr "Gå till UTM..."
 
+#: ../src/vikwindow.c:2216
+msgid "Go to arbitrary UTM coordinate"
+msgstr ""
+
 #: ../src/vikwindow.c:2217
-msgid "Go to arbitrary UTM coordinate"
-msgstr ""
-
-#: ../src/vikwindow.c:2218
 #, fuzzy
 msgid "Set Bac_kground Color..."
 msgstr "Välj bakgrundsfärg"
 
-#: ../src/vikwindow.c:2219
+#: ../src/vikwindow.c:2218
 msgid "Zoom _In"
 msgstr "Zooma _in"
 
-#: ../src/vikwindow.c:2220
+#: ../src/vikwindow.c:2219
 msgid "Zoom _Out"
 msgstr "Zooma _ut"
 
-#: ../src/vikwindow.c:2221
+#: ../src/vikwindow.c:2220
 msgid "Zoom _To..."
 msgstr "Zooma _till..."
 
-#: ../src/vikwindow.c:2222
+#: ../src/vikwindow.c:2221
 msgid "0.25"
 msgstr "0,25"
 
-#: ../src/vikwindow.c:2223
+#: ../src/vikwindow.c:2222
 msgid "0.5"
 msgstr "0,5"
 
-#: ../src/vikwindow.c:2224
+#: ../src/vikwindow.c:2223
 msgid "1"
 msgstr "1"
 
-#: ../src/vikwindow.c:2225
+#: ../src/vikwindow.c:2224
 msgid "2"
 msgstr "2"
 
-#: ../src/vikwindow.c:2226
+#: ../src/vikwindow.c:2225
 msgid "4"
 msgstr "4"
 
-#: ../src/vikwindow.c:2227
+#: ../src/vikwindow.c:2226
 msgid "8"
 msgstr "8"
 
-#: ../src/vikwindow.c:2228
+#: ../src/vikwindow.c:2227
 msgid "16"
 msgstr "16"
 
-#: ../src/vikwindow.c:2229
+#: ../src/vikwindow.c:2228
 msgid "32"
 msgstr "32"
 
-#: ../src/vikwindow.c:2230
+#: ../src/vikwindow.c:2229
 msgid "64"
 msgstr "64"
 
-#: ../src/vikwindow.c:2231
+#: ../src/vikwindow.c:2230
 msgid "128"
 msgstr "128"
 
+#: ../src/vikwindow.c:2231
+msgid "256"
+msgstr ""
+
 #: ../src/vikwindow.c:2232
-msgid "256"
+msgid "512"
 msgstr ""
 
 #: ../src/vikwindow.c:2233
-msgid "512"
+msgid "1024"
 msgstr ""
 
 #: ../src/vikwindow.c:2234
-msgid "1024"
+msgid "2048"
 msgstr ""
 
 #: ../src/vikwindow.c:2235
-msgid "2048"
+msgid "4096"
 msgstr ""
 
 #: ../src/vikwindow.c:2236
-msgid "4096"
+msgid "8192"
 msgstr ""
 
 #: ../src/vikwindow.c:2237
-msgid "8192"
+msgid "16384"
 msgstr ""
 
 #: ../src/vikwindow.c:2238
-msgid "16384"
+msgid "32768"
 msgstr ""
 
 #: ../src/vikwindow.c:2239
-msgid "32768"
-msgstr ""
-
-#: ../src/vikwindow.c:2240
 #, fuzzy
 msgid "Pan _North"
 msgstr "Panorera norrut"
 
-#: ../src/vikwindow.c:2241
+#: ../src/vikwindow.c:2240
 #, fuzzy
 msgid "Pan _East"
 msgstr "Panorera österut"
 
-#: ../src/vikwindow.c:2242
+#: ../src/vikwindow.c:2241
 #, fuzzy
 msgid "Pan _South"
 msgstr "Panorera söderut"
 
-#: ../src/vikwindow.c:2243
+#: ../src/vikwindow.c:2242
 #, fuzzy
 msgid "Pan _West"
 msgstr "Panorera västerut"
 
-#: ../src/vikwindow.c:2244
-msgid "Background _Jobs"
-msgstr ""
-
-#: ../src/vikwindow.c:2246
-msgid "Cu_t"
-msgstr "Klipp _ut"
-
-#: ../src/vikwindow.c:2247
-msgid "_Copy"
-msgstr "_Kopiera"
-
-#: ../src/vikwindow.c:2248
-msgid "_Paste"
-msgstr "Klistra _in"
-
-#: ../src/vikwindow.c:2249
-msgid "_Delete"
-msgstr "_Ta bort"
-
-#: ../src/vikwindow.c:2250
-msgid "Delete All"
-msgstr "Ta bort alla"
-
-#: ../src/vikwindow.c:2251
-msgid "_Flush Map Cache"
-msgstr ""
-
-#: ../src/vikwindow.c:2252
-msgid "_Set the Default Location"
-msgstr ""
-
-#: ../src/vikwindow.c:2252
-msgid "Set the Default Location to the current position"
-msgstr ""
-
-#: ../src/vikwindow.c:2253
-msgid "_Preferences"
-msgstr "_Inställningar"
-
-#: ../src/vikwindow.c:2254
-msgid "_Properties"
-msgstr "_Egenskaper"
-
-#: ../src/vikwindow.c:2257
-msgid "_About"
-msgstr "_Om"
-
-#: ../src/vikwindow.c:2262
-msgid "_UTM Mode"
-msgstr "_UTM läge"
-
-#: ../src/vikwindow.c:2263
-msgid "_Expedia Mode"
-msgstr "_Expedia läge"
-
-#: ../src/vikwindow.c:2264
-msgid "_Mercator Mode"
-msgstr "_Mercator läge"
-
-#: ../src/vikwindow.c:2268
-msgid "Pan Tool"
-msgstr "Panoreringsverktyg"
-
-#: ../src/vikwindow.c:2269
-msgid "Zoom Tool"
-msgstr "Zoomverktyg"
-
-#: ../src/vikwindow.c:2270
-msgid "_Ruler"
-msgstr "_Linjal"
-
-#: ../src/vikwindow.c:2270
-msgid "Ruler Tool"
-msgstr "Linjalverktyg"
-
-#: ../src/vikwindow.c:2274
-msgid "_Show Scale"
-msgstr ""
-
-#: ../src/vikwindow.c:2274
-msgid "Show Scale"
-msgstr "Visa skala"
-
-#: ../src/vikwindow.c:2275
-msgid "Show _Center Mark"
-msgstr ""
-
-#: ../src/vikwindow.c:2275
-msgid "Show Center Mark"
-msgstr ""
-
-#: ../src/vikwindow.c:2276
-msgid "_Full Screen"
-msgstr "Fullskärm"
-
-#: ../src/vikwindow.c:2276
-msgid "Activate full screen mode"
-msgstr "Aktivera fullskärmsläge"
-
-#: ../src/vikwindow.c:2277
-#, fuzzy
-msgid "Show Side Pa_nel"
-msgstr "Visa skala"
-
-#: ../src/vikwindow.c:2277
-msgid "Show Side Panel"
-msgstr ""
-
-#: ../src/vikwindow.c:2339
-=======
-#: ../src/vikwindow.c:1934
-msgid "Save to Image File"
-msgstr ""
-
-#: ../src/vikwindow.c:1952
-msgid "Width (pixels):"
-msgstr "Bredd (bildpunkter):"
-
-#: ../src/vikwindow.c:1954
-msgid "Height (pixels):"
-msgstr "Höjd (bildpunkter):"
-
-#: ../src/vikwindow.c:1957
-msgid "Zoom (meters per pixel):"
-msgstr ""
-
-#: ../src/vikwindow.c:1963
-msgid "Area in current viewable window"
-msgstr ""
-
-#: ../src/vikwindow.c:1973
-msgid "Save as PNG"
-msgstr "Spara som PNG"
-
-#: ../src/vikwindow.c:1974
-msgid "Save as JPEG"
-msgstr "Spara som JPEG"
-
-#: ../src/vikwindow.c:1994
-msgid "East-west image tiles:"
-msgstr ""
-
-#: ../src/vikwindow.c:1996
-msgid "North-south image tiles:"
-msgstr ""
-
-#: ../src/vikwindow.c:2036
-msgid "You must be in UTM mode to use this feature"
-msgstr "Du måste vara i UTM läge för att använda denna funktion"
-
-#: ../src/vikwindow.c:2047
-msgid "Save Image"
-msgstr "Spara bild"
-
-#: ../src/vikwindow.c:2074
-msgid "Choose a directory to hold images"
-msgstr ""
-
-#: ../src/vikwindow.c:2160
-msgid "Choose a background color"
-msgstr "Välj en bakgrundsfärg"
-
-#: ../src/vikwindow.c:2181
-msgid "_File"
-msgstr "_Fil"
-
-#: ../src/vikwindow.c:2182
-msgid "_Edit"
-msgstr "R_edigera"
-
-#: ../src/vikwindow.c:2183
-msgid "_View"
-msgstr "_Visa"
-
-#: ../src/vikwindow.c:2184 ../src/vikwindow.c:2268
-msgid "_Zoom"
-msgstr "_Zoom"
-
-#: ../src/vikwindow.c:2185 ../src/vikwindow.c:2267
-msgid "_Pan"
-msgstr ""
-
-#: ../src/vikwindow.c:2186
-msgid "_Layers"
-msgstr "_Lager"
-
-#: ../src/vikwindow.c:2187
-msgid "_Tools"
-msgstr "Verk -tyg"
-
-#: ../src/vikwindow.c:2188
-msgid "_Webtools"
-msgstr ""
-
-#: ../src/vikwindow.c:2189 ../src/vikwindow.c:2255
-msgid "_Help"
-msgstr "_Hjälp"
-
-#: ../src/vikwindow.c:2191
-msgid "_New"
-msgstr "_Ny"
-
-#: ../src/vikwindow.c:2191
-msgid "New file"
-msgstr "Ny fil"
-
-#: ../src/vikwindow.c:2192
-msgid "_Open..."
-msgstr "_Öppna..."
-
-#: ../src/vikwindow.c:2192
-msgid "Open a file"
-msgstr "Öppna en fil"
-
-#: ../src/vikwindow.c:2193
-msgid "Open _Recent File"
-msgstr ""
-
-#: ../src/vikwindow.c:2194
-msgid "Append _File..."
-msgstr ""
-
-#: ../src/vikwindow.c:2194
-msgid "Append data from a different file"
-msgstr ""
-
-#: ../src/vikwindow.c:2195
-msgid "A_cquire"
-msgstr ""
-
-#: ../src/vikwindow.c:2196
-msgid "From _GPS..."
-msgstr "Från _GPS..."
-
-#: ../src/vikwindow.c:2196
-msgid "Transfer data from a GPS device"
-msgstr "Överför data till en GPS enhet"
-
-#: ../src/vikwindow.c:2197
-msgid "Google _Directions..."
-msgstr ""
-
-#: ../src/vikwindow.c:2197
-msgid "Get driving directions from Google"
-msgstr ""
-
-#: ../src/vikwindow.c:2199
-msgid "Geo_caches..."
-msgstr "Geo_cachar..."
-
-#: ../src/vikwindow.c:2199
-msgid "Get Geocaches from geocaching.com"
-msgstr "Hämta Geocachar från geocaching.com"
-
-#: ../src/vikwindow.c:2201
-msgid "_Save"
-msgstr "_Spara"
-
-#: ../src/vikwindow.c:2201
-msgid "Save the file"
-msgstr "Spara filen"
-
-#: ../src/vikwindow.c:2202
-msgid "Save _As..."
-msgstr "Sp_ara som..."
-
-#: ../src/vikwindow.c:2202
-msgid "Save the file under different name"
-msgstr "Spara filen under ett annat namn"
-
-#: ../src/vikwindow.c:2203
-msgid "_Generate Image File..."
-msgstr ""
-
-#: ../src/vikwindow.c:2203
-msgid "Save a snapshot of the workspace into a file"
-msgstr ""
-
-#: ../src/vikwindow.c:2204
-msgid "Generate _Directory of Images..."
-msgstr ""
-
-#: ../src/vikwindow.c:2204
-msgid "FIXME:IMGDIR"
-msgstr ""
-
-#: ../src/vikwindow.c:2207
-msgid "_Print..."
-msgstr "Skriv _ut..."
-
-#: ../src/vikwindow.c:2207
-msgid "Print maps"
-msgstr "Skriv ut kartor"
-
-#: ../src/vikwindow.c:2210
-msgid "E_xit"
-msgstr "_Avsluta"
-
-#: ../src/vikwindow.c:2210
-msgid "Exit the program"
-msgstr "Avsluta programmet"
-
-#: ../src/vikwindow.c:2211
-msgid "Save and Exit"
-msgstr "Spara och avsluta"
-
-#: ../src/vikwindow.c:2211
-msgid "Save and Exit the program"
-msgstr "Spara och avsluta programmet"
-
-#: ../src/vikwindow.c:2213
-msgid "Go to the _Default Location"
-msgstr ""
-
-#: ../src/vikwindow.c:2213
-msgid "Go to the default location"
-msgstr ""
-
-#: ../src/vikwindow.c:2214
-msgid "Go to _Location..."
-msgstr ""
-
-#: ../src/vikwindow.c:2214
-msgid "Go to address/place using text search"
-msgstr ""
-
-#: ../src/vikwindow.c:2215
-msgid "_Go to Lat/Lon..."
-msgstr ""
-
-#: ../src/vikwindow.c:2215
-msgid "Go to arbitrary lat/lon coordinate"
-msgstr ""
-
-#: ../src/vikwindow.c:2216
-msgid "Go to UTM..."
-msgstr "Gå till UTM..."
-
-#: ../src/vikwindow.c:2216
-msgid "Go to arbitrary UTM coordinate"
-msgstr ""
-
-#: ../src/vikwindow.c:2217
-msgid "Set Bac_kground Color..."
-msgstr ""
-
-#: ../src/vikwindow.c:2218
-msgid "Zoom _In"
-msgstr "Zooma _in"
-
-#: ../src/vikwindow.c:2219
-msgid "Zoom _Out"
-msgstr "Zooma _ut"
-
-#: ../src/vikwindow.c:2220
-msgid "Zoom _To..."
-msgstr "Zooma _till..."
-
-#: ../src/vikwindow.c:2221
-msgid "0.25"
-msgstr "0,25"
-
-#: ../src/vikwindow.c:2222
-msgid "0.5"
-msgstr "0,5"
-
-#: ../src/vikwindow.c:2223
-msgid "1"
-msgstr "1"
-
-#: ../src/vikwindow.c:2224
-msgid "2"
-msgstr "2"
-
-#: ../src/vikwindow.c:2225
-msgid "4"
-msgstr "4"
-
-#: ../src/vikwindow.c:2226
-msgid "8"
-msgstr "8"
-
-#: ../src/vikwindow.c:2227
-msgid "16"
-msgstr "16"
-
-#: ../src/vikwindow.c:2228
-msgid "32"
-msgstr "32"
-
-#: ../src/vikwindow.c:2229
-msgid "64"
-msgstr "64"
-
-#: ../src/vikwindow.c:2230
-msgid "128"
-msgstr "128"
-
-#: ../src/vikwindow.c:2231
-msgid "256"
-msgstr ""
-
-#: ../src/vikwindow.c:2232
-msgid "512"
-msgstr ""
-
-#: ../src/vikwindow.c:2233
-msgid "1024"
-msgstr ""
-
-#: ../src/vikwindow.c:2234
-msgid "2048"
-msgstr ""
-
-#: ../src/vikwindow.c:2235
-msgid "4096"
-msgstr ""
-
-#: ../src/vikwindow.c:2236
-msgid "8192"
-msgstr ""
-
-#: ../src/vikwindow.c:2237
-msgid "16384"
-msgstr ""
-
-#: ../src/vikwindow.c:2238
-msgid "32768"
-msgstr ""
-
-#: ../src/vikwindow.c:2239
-msgid "Pan _North"
-msgstr ""
-
-#: ../src/vikwindow.c:2240
-msgid "Pan _East"
-msgstr ""
-
-#: ../src/vikwindow.c:2241
-msgid "Pan _South"
-msgstr ""
-
-#: ../src/vikwindow.c:2242
-msgid "Pan _West"
-msgstr ""
-
 #: ../src/vikwindow.c:2243
 msgid "Background _Jobs"
 msgstr ""
@@ -3333,7 +2309,6 @@
 msgstr ""
 
 #: ../src/vikwindow.c:2338
->>>>>>> b5e114b6
 #, c-format
 msgid "New %s Layer"
 msgstr "Nytt %s lager"
@@ -3350,16 +2325,14 @@
 msgid "Viking"
 msgstr "Viking"
 
+#~ msgid "Export layer"
+#~ msgstr "Exportera lager"
+
 #~ msgid "Create"
 #~ msgstr "Skapa"
 
-<<<<<<< HEAD
-#~ msgid "Export layer"
-#~ msgstr "Exportera lager"
-=======
 #~ msgid "Goto"
 #~ msgstr "Gå till"
->>>>>>> b5e114b6
 
 #~ msgid "_Open"
 #~ msgstr "_Öppna"
