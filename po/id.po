--- conflicted
+++ resolved
@@ -5,15 +5,9 @@
 msgid ""
 msgstr ""
 "Project-Id-Version: viking\n"
-<<<<<<< HEAD
-"Report-Msgid-Bugs-To: \n"
-"POT-Creation-Date: 2010-11-17 22:31+0100\n"
-"PO-Revision-Date: 2010-08-02 06:26+0000\n"
-=======
 "Report-Msgid-Bugs-To: FULL NAME <EMAIL@ADDRESS>\n"
 "POT-Creation-Date: 2010-10-23 23:39+0200\n"
 "PO-Revision-Date: 2010-09-07 10:56+0000\n"
->>>>>>> b5e114b6
 "Last-Translator: Arief Setiadi Wibowo <q_thrynx@yahoo.com>\n"
 "Language-Team: Indonesian <id@li.org>\n"
 "Language: id\n"
@@ -32,11 +26,7 @@
 msgid "Error: acquisition failed."
 msgstr "Galat: akuisisi gagal."
 
-<<<<<<< HEAD
-#: ../src/acquire.c:149 ../src/vikgpslayer.c:1020
-=======
 #: ../src/acquire.c:149 ../src/vikgpslayer.c:1019
->>>>>>> b5e114b6
 msgid "Done."
 msgstr "Selesai."
 
@@ -44,11 +34,7 @@
 msgid "No data."
 msgstr "Tidak ada data"
 
-<<<<<<< HEAD
-#: ../src/acquire.c:339 ../src/vikgpslayer.c:1059
-=======
 #: ../src/acquire.c:339 ../src/vikgpslayer.c:1058
->>>>>>> b5e114b6
 msgid "Status: detecting gpsbabel"
 msgstr "Status: mendeteksi gpsbabel"
 
@@ -69,138 +55,102 @@
 msgid "Viking Background Jobs"
 msgstr "Viking Background Jobs"
 
-#: ../src/clipboard.c:85
+#: ../src/clipboard.c:84
 msgid "paste failed"
 msgstr "tempel gagal"
 
-#: ../src/clipboard.c:95
+#: ../src/clipboard.c:94
 msgid "wrong clipboard data size"
 msgstr "ukuran data papan tempel salah"
 
-#: ../src/clipboard.c:114
+#: ../src/clipboard.c:113
 #, c-format
 msgid ""
 "The clipboard contains sublayer data for %s layers. You must select a layer "
 "of this type to paste the clipboard data."
 msgstr ""
 
-#: ../src/clipboard.c:220
+#: ../src/clipboard.c:219
 msgid ""
 "In order to paste a waypoint, please select an appropriate layer to paste "
 "into."
 msgstr ""
 
-<<<<<<< HEAD
-#: ../src/curl_download.c:118
-=======
 #: ../src/curl_download.c:115
->>>>>>> b5e114b6
 #, c-format
 msgid "%s() Curl perform failed: %s"
 msgstr ""
 
-<<<<<<< HEAD
-#: ../src/dialog.c:52
-=======
 #: ../src/dialog.c:49
->>>>>>> b5e114b6
 msgid "Go to Lat/Lon"
 msgstr "Ke Lintang/Bujur"
 
-#: ../src/dialog.c:64 ../src/dialog.c:239
+#: ../src/dialog.c:61 ../src/dialog.c:236
 msgid "Latitude:"
 msgstr "Lintang:"
 
-#: ../src/dialog.c:70 ../src/dialog.c:244
+#: ../src/dialog.c:67 ../src/dialog.c:241
 msgid "Longitude:"
 msgstr "Bujur:"
 
-<<<<<<< HEAD
-#: ../src/dialog.c:100
-#, fuzzy
-msgid "Go to UTM"
-msgstr "Pergi ke UTM..."
-
-#: ../src/dialog.c:113
-=======
 #: ../src/dialog.c:97
 msgid "Go to UTM"
 msgstr ""
 
 #: ../src/dialog.c:110
->>>>>>> b5e114b6
 msgid "Northing:"
 msgstr ""
 
-#: ../src/dialog.c:119
+#: ../src/dialog.c:116
 msgid "Easting:"
 msgstr ""
 
-#: ../src/dialog.c:126
+#: ../src/dialog.c:123
 msgid "Zone:"
 msgstr "Zona:"
 
-#: ../src/dialog.c:129
+#: ../src/dialog.c:126
 msgid "Letter:"
 msgstr "Huruf:"
 
-#: ../src/dialog.c:190
+#: ../src/dialog.c:187
 msgid "Waypoint Properties"
 msgstr "Sifat Waypoint"
 
-#: ../src/dialog.c:227
+#: ../src/dialog.c:224
 msgid "Name:"
 msgstr "Nama:"
 
-#: ../src/dialog.c:249
+#: ../src/dialog.c:246
 msgid "Altitude:"
 msgstr "Ketinggian:"
 
-#: ../src/dialog.c:254
+#: ../src/dialog.c:251
 msgid "Comment:"
 msgstr "Komentar:"
 
-#: ../src/dialog.c:261
+#: ../src/dialog.c:258
 msgid "Image:"
 msgstr "Citra:"
 
-#: ../src/dialog.c:266
+#: ../src/dialog.c:263
 msgid "Symbol:"
 msgstr "Simbol:"
 
-#: ../src/dialog.c:275
+#: ../src/dialog.c:272
 msgid "(none)"
 msgstr "(tak ada)"
 
 #. TODO: other checks (isalpha or whatever )
-#: ../src/dialog.c:330
+#: ../src/dialog.c:327
 msgid "Please enter a name for the waypoint."
 msgstr "Silahkan masukkan nama bagi waypoint."
 
-#: ../src/dialog.c:334
+#: ../src/dialog.c:331
 #, c-format
 msgid "The waypoint \"%s\" exists, do you want to overwrite it?"
 msgstr "Waypoint \"%s\" telah ada, akan ditimpa?"
 
-<<<<<<< HEAD
-#: ../src/dialog.c:485 ../src/geonamessearch.c:227
-msgid "Nothing was selected"
-msgstr "Tak ada yang dipilih"
-
-#: ../src/dialog.c:493
-msgid "Add Track"
-msgstr "Tambah Trek"
-
-#: ../src/dialog.c:501
-msgid "Track Name:"
-msgstr "Nama Trek:"
-
-#: ../src/dialog.c:519
-msgid "Please enter a name for the track."
-msgstr "Silahkan masukkan nama bagi trek."
-
-#: ../src/dialog.c:523
-=======
 #: ../src/dialog.c:482 ../src/geonamessearch.c:228
 msgid "Nothing was selected"
 msgstr "Tak ada yang dipilih"
@@ -218,54 +168,10 @@
 msgstr "Silahkan masukkan nama bagi trek."
 
 #: ../src/dialog.c:520
->>>>>>> b5e114b6
 #, c-format
 msgid "The track \"%s\" exists, do you want to overwrite it?"
 msgstr "Trek \"%s\" telah ada, anda ingin menimpanya?"
 
-<<<<<<< HEAD
-#: ../src/dialog.c:585
-msgid "Zoom Factors..."
-msgstr "Faktor Pembesaran..."
-
-#: ../src/dialog.c:599
-msgid "Zoom factor (in meters per pixel):"
-msgstr ""
-
-#: ../src/dialog.c:600
-msgid "X (easting): "
-msgstr ""
-
-#: ../src/dialog.c:601
-msgid "Y (northing): "
-msgstr ""
-
-#: ../src/dialog.c:606
-msgid "X and Y zoom factors must be equal"
-msgstr "Faktor pembesaran X dan Y mesti sama"
-
-#: ../src/dialog.c:659
-msgid "1 min"
-msgstr "1 menit"
-
-#: ../src/dialog.c:660
-msgid "1 hour"
-msgstr "1 jam"
-
-#: ../src/dialog.c:661
-msgid "1 day"
-msgstr "1 hari"
-
-#: ../src/dialog.c:662
-msgid "Custom (in minutes):"
-msgstr ""
-
-#: ../src/dialog.c:717
-msgid "GPS Data and Topo Analyzer, Explorer, and Manager."
-msgstr "Penganalisis, Penjelajah, dan Pengelola Data dan Topo GPS."
-
-#: ../src/dialog.c:718
-=======
 #: ../src/dialog.c:582
 msgid "Zoom Factors..."
 msgstr "Faktor Pembesaran..."
@@ -307,7 +213,6 @@
 msgstr "Penganalisis, Penjelajah, dan Pengelola Data dan Topo GPS."
 
 #: ../src/dialog.c:715
->>>>>>> b5e114b6
 msgid ""
 "This program is free software; you can redistribute it and/or modify it "
 "under the terms of the GNU General Public License as published by the Free "
@@ -324,21 +229,6 @@
 "Place, Suite 330, Boston, MA 02111-1307, USA"
 msgstr ""
 
-<<<<<<< HEAD
-#: ../src/dialog.c:746
-msgid "Translation is coordinated on http://launchpad.net/viking"
-msgstr ""
-
-#: ../src/dialog.c:754
-msgid "Download along track"
-msgstr ""
-
-#: ../src/dialog.c:756
-msgid "Map type:"
-msgstr "Tipe peta:"
-
-#: ../src/dialog.c:761
-=======
 #: ../src/dialog.c:749
 msgid "Download along track"
 msgstr ""
@@ -348,7 +238,6 @@
 msgstr "Tipe peta:"
 
 #: ../src/dialog.c:756
->>>>>>> b5e114b6
 msgid "Zoom level:"
 msgstr "Tingkat pembesaran:"
 
@@ -378,47 +267,47 @@
 "Tak bisa menyimpan berkas citra EXPEDIA (tepat setelah pengunduhan yang "
 "sukses! Silahkan laporkan dan hapus berkas citra!): %s"
 
-#: ../src/geonamessearch.c:97
+#: ../src/geonamessearch.c:98
 msgid "Search"
 msgstr "Cari"
 
-#: ../src/geonamessearch.c:99
+#: ../src/geonamessearch.c:100
 msgid "No entries found!"
 msgstr "Tak ada entri ditemukan!"
 
-#: ../src/geonamessearch.c:253 ../src/googlesearch.c:120
+#: ../src/geonamessearch.c:254 ../src/googlesearch.c:121
 msgid "couldn't map temp file"
 msgstr "tak bisa memetakan berkas temp"
 
-#: ../src/geonamessearch.c:394 ../src/vikgototool.c:250
+#: ../src/geonamessearch.c:395 ../src/vikgototool.c:250
 msgid "couldn't open temp file"
 msgstr "tak bisa membuka berkas temp"
 
-#: ../src/globals.c:44
+#: ../src/globals.c:42
 msgid "Degree format:"
 msgstr "Format derajat:"
 
-#: ../src/globals.c:48
+#: ../src/globals.c:46
 msgid "Distance units:"
 msgstr ""
 
-#: ../src/globals.c:52
+#: ../src/globals.c:50
 msgid "Speed units:"
 msgstr ""
 
-#: ../src/globals.c:56
+#: ../src/globals.c:54
 msgid "Height units:"
 msgstr ""
 
-#: ../src/globals.c:60
+#: ../src/globals.c:58
 msgid "Use large waypoint icons:"
 msgstr ""
 
-#: ../src/globals.c:64
+#: ../src/globals.c:62
 msgid "Default latitude:"
 msgstr ""
 
-#: ../src/globals.c:67
+#: ../src/globals.c:65
 msgid "Default longitude:"
 msgstr ""
 
@@ -468,114 +357,86 @@
 msgid "To:"
 msgstr "Ke:"
 
-#: ../src/datasource_gps.c:55
+#: ../src/datasource_gps.c:53
 msgid "Acquire from GPS"
 msgstr "Ambil dari GPS"
 
-#: ../src/datasource_gps.c:56
+#: ../src/datasource_gps.c:54
 msgid "Acquired from GPS"
 msgstr "Diperoleh dari GPS"
 
-#: ../src/datasource_gps.c:144
+#: ../src/datasource_gps.c:142
 #, c-format
 msgid "using cmdline '%s' and file '%s'\n"
 msgstr "memakai cmdline '%s' dan berkas '%s'\n"
 
-<<<<<<< HEAD
-#: ../src/datasource_gps.c:206 ../src/vikgpslayer.c:762
-=======
 #: ../src/datasource_gps.c:204 ../src/vikgpslayer.c:761
->>>>>>> b5e114b6
 #, c-format
 msgid "Downloading %d waypoint..."
 msgid_plural "Downloading %d waypoints..."
 msgstr[0] "Mengunduh %d waypoint..."
 
-<<<<<<< HEAD
-#: ../src/datasource_gps.c:208 ../src/vikgpslayer.c:764
-=======
 #: ../src/datasource_gps.c:206 ../src/vikgpslayer.c:763
->>>>>>> b5e114b6
 #, c-format
 msgid "Downloading %d trackpoint..."
 msgid_plural "Downloading %d trackpoints..."
 msgstr[0] "Mengunduh %d trackpoint..."
 
-#: ../src/datasource_gps.c:226
+#: ../src/datasource_gps.c:224
 #, c-format
 msgid "Downloaded %d out of %d %s..."
 msgstr "Diunduh %d dari %d %s..."
 
-#: ../src/datasource_gps.c:228
+#: ../src/datasource_gps.c:226
 #, c-format
 msgid "Downloaded %d %s."
 msgstr "Diunduh %d %s."
 
-<<<<<<< HEAD
-#: ../src/datasource_gps.c:241 ../src/vikgpslayer.c:834
-=======
 #: ../src/datasource_gps.c:239 ../src/vikgpslayer.c:833
->>>>>>> b5e114b6
 #, c-format
 msgid "GPS Device: %s"
 msgstr "Perangkat GPS: %s"
 
-<<<<<<< HEAD
-#: ../src/datasource_gps.c:330 ../src/vikgpslayer.c:146
-msgid "GPS Protocol:"
-msgstr "Protokol GPS:"
-
-#: ../src/datasource_gps.c:337 ../src/vikgpslayer.c:147
-=======
 #: ../src/datasource_gps.c:328 ../src/vikgpslayer.c:145
 msgid "GPS Protocol:"
 msgstr "Protokol GPS:"
 
 #: ../src/datasource_gps.c:335 ../src/vikgpslayer.c:146
->>>>>>> b5e114b6
 msgid "Serial Port:"
 msgstr "Port Serial:"
 
-#: ../src/datasource_gps.c:358
+#: ../src/datasource_gps.c:356
 msgid ""
 "Turn Off After Transfer\n"
 "(Garmin Only)"
 msgstr ""
 
-<<<<<<< HEAD
-#: ../src/datasource_gps.c:379 ../src/vikgpslayer.c:1064
-=======
 #: ../src/datasource_gps.c:377 ../src/vikgpslayer.c:1063
->>>>>>> b5e114b6
 msgid "GPS device: N/A"
 msgstr "Perangkat GPS: N/A"
 
-#: ../src/dem.c:60 ../src/dem.c:74
+#: ../src/dem.c:59 ../src/dem.c:73
 msgid "Invalid DEM"
 msgstr ""
 
-#: ../src/dem.c:116
+#: ../src/dem.c:115
 msgid "Invalid DEM header"
 msgstr ""
 
-#: ../src/dem.c:185 ../src/dem.c:198
+#: ../src/dem.c:184 ../src/dem.c:197
 msgid "Incorrect DEM Class B record: expected 1"
 msgstr ""
 
-#: ../src/dem.c:355
+#: ../src/dem.c:354
 #, c-format
 msgid "Couldn't map file %s: %s"
 msgstr ""
 
-#: ../src/download.c:112
+#: ../src/download.c:111
 msgid "Tile age (s):"
 msgstr ""
 
-<<<<<<< HEAD
-#: ../src/download.c:233
-=======
 #: ../src/download.c:232
->>>>>>> b5e114b6
 #, c-format
 msgid "Download error: %s"
 msgstr "Galat pengunduhan: %s"
@@ -801,21 +662,6 @@
 msgid "Show version"
 msgstr "Tampilkan versi"
 
-<<<<<<< HEAD
-#: ../src/osm.c:82
-msgid "OSM (view)"
-msgstr "OSM (tilik)"
-
-#: ../src/osm.c:86
-msgid "OSM (edit)"
-msgstr "OSM (sunting)"
-
-#: ../src/osm.c:90
-msgid "OSM (render)"
-msgstr "OSM (render)"
-
-#: ../src/preferences.c:287
-=======
 #: ../src/osm.c:81
 msgid "OSM (view)"
 msgstr "OSM (tilik)"
@@ -829,7 +675,6 @@
 msgstr "OSM (render)"
 
 #: ../src/preferences.c:267
->>>>>>> b5e114b6
 msgid "Preferences"
 msgstr ""
 
@@ -854,14 +699,8 @@
 msgstr "Sumber Unduh:"
 
 #: ../src/vikdemlayer.c:121
-<<<<<<< HEAD
-#, fuzzy
 msgid "Min Elev Color:"
-msgstr "Tinggi Min:"
-=======
-msgid "Min Elev Color:"
-msgstr ""
->>>>>>> b5e114b6
+msgstr ""
 
 #: ../src/vikdemlayer.c:122
 msgid "Type:"
@@ -942,7 +781,7 @@
 msgid "The file you requested could not be opened for writing."
 msgstr ""
 
-#: ../src/vikgeoreflayer.c:432 ../src/viklayer.c:464
+#: ../src/vikgeoreflayer.c:432 ../src/viklayer.c:463
 msgid "Layer Properties"
 msgstr ""
 
@@ -1022,53 +861,6 @@
 msgid "Enter address or place name:"
 msgstr "Masukkan alamat atau nama tempat:"
 
-<<<<<<< HEAD
-#: ../src/vikgpslayer.c:150
-msgid "Recording tracks"
-msgstr "Mencatat jejak"
-
-#: ../src/vikgpslayer.c:151
-msgid "Jump to current position on start"
-msgstr ""
-
-#: ../src/vikgpslayer.c:152
-msgid "Moving Map Method:"
-msgstr ""
-
-#: ../src/vikgpslayer.c:153
-msgid "Gpsd Host:"
-msgstr "Host Gpsd:"
-
-#: ../src/vikgpslayer.c:154
-msgid "Gpsd Port:"
-msgstr "Port Gpsd:"
-
-#: ../src/vikgpslayer.c:155
-msgid "Gpsd Retry Interval (seconds):"
-msgstr "Selang Coba Ulang Gpsd (detik):"
-
-#: ../src/vikgpslayer.c:219 ../src/vikgpslayer.c:1052
-msgid "GPS Download"
-msgstr "Unduhan GPS"
-
-#: ../src/vikgpslayer.c:219 ../src/vikgpslayer.c:1052
-msgid "GPS Upload"
-msgstr "Unggahan GPS"
-
-#: ../src/vikgpslayer.c:221
-msgid "GPS Realtime Tracking"
-msgstr ""
-
-#: ../src/vikgpslayer.c:384
-msgid "Unknown GPS Protocol"
-msgstr "Protokol GPS Tak Dikenal"
-
-#: ../src/vikgpslayer.c:403
-msgid "Unknown serial port device"
-msgstr "Perangkat port serial tak dikenal"
-
-#: ../src/vikgpslayer.c:469
-=======
 #: ../src/vikgpslayer.c:149
 msgid "Recording tracks"
 msgstr "Mencatat jejak"
@@ -1114,46 +906,20 @@
 msgstr "Perangkat port serial tak dikenal"
 
 #: ../src/vikgpslayer.c:468
->>>>>>> b5e114b6
 #, c-format
 msgid "%s: unknown parameter"
 msgstr "%s: parameter tak dikenal"
 
-<<<<<<< HEAD
-#: ../src/vikgpslayer.c:583
+#: ../src/vikgpslayer.c:582
 #, fuzzy
 msgid "_Upload to GPS"
 msgstr "Unggah ke GPS"
 
-#: ../src/vikgpslayer.c:588
+#: ../src/vikgpslayer.c:587
 #, fuzzy
 msgid "Download from _GPS"
 msgstr "Unduh dari GPS"
 
-#: ../src/vikgpslayer.c:605
-msgid "Empty _Realtime"
-msgstr ""
-
-#: ../src/vikgpslayer.c:611
-#, fuzzy
-msgid "E_mpty Upload"
-msgstr "Unggahan GPS"
-
-#: ../src/vikgpslayer.c:616
-#, fuzzy
-msgid "_Empty Download"
-msgstr "Unduhan GPS"
-
-#: ../src/vikgpslayer.c:621
-=======
-#: ../src/vikgpslayer.c:582
-msgid "_Upload to GPS"
-msgstr ""
-
-#: ../src/vikgpslayer.c:587
-msgid "Download from _GPS"
-msgstr ""
-
 #: ../src/vikgpslayer.c:604
 msgid "Empty _Realtime"
 msgstr ""
@@ -1167,7 +933,6 @@
 msgstr ""
 
 #: ../src/vikgpslayer.c:620
->>>>>>> b5e114b6
 msgid "Empty _All"
 msgstr ""
 
@@ -1175,132 +940,83 @@
 #. NB It's not fatal if this gives 2 for example! Hence removal of the g_assert
 #. This happens when copied GPS layer is deleted (not sure why the number_handlers would be 2)
 #. I don't think there's any side effects and certainly better than the program just aborting
-<<<<<<< HEAD
 #.
-#: ../src/vikgpslayer.c:637
-=======
-#. 
 #: ../src/vikgpslayer.c:636
->>>>>>> b5e114b6
 #, c-format
 msgid "Unexpected number of disconnected handlers: %d"
 msgstr ""
 
-<<<<<<< HEAD
-#: ../src/vikgpslayer.c:769
-=======
 #: ../src/vikgpslayer.c:768
->>>>>>> b5e114b6
 #, c-format
 msgid "Uploading %d waypoint..."
 msgid_plural "Uploading %d waypoints..."
 msgstr[0] ""
 msgstr[1] ""
 
-<<<<<<< HEAD
-#: ../src/vikgpslayer.c:771
-=======
 #: ../src/vikgpslayer.c:770
->>>>>>> b5e114b6
 #, c-format
 msgid "Uploading %d trackpoint..."
 msgid_plural "Uploading %d trackpoints..."
 msgstr[0] ""
 msgstr[1] ""
 
-<<<<<<< HEAD
-#: ../src/vikgpslayer.c:795
-=======
 #: ../src/vikgpslayer.c:794
->>>>>>> b5e114b6
 #, c-format
 msgid "Downloaded %d out of %d waypoint..."
 msgid_plural "Downloaded %d out of %d waypoints..."
 msgstr[0] ""
 msgstr[1] ""
 
-<<<<<<< HEAD
-#: ../src/vikgpslayer.c:797
-=======
 #: ../src/vikgpslayer.c:796
->>>>>>> b5e114b6
 #, c-format
 msgid "Downloaded %d out of %d trackpoint..."
 msgid_plural "Downloaded %d out of %d trackpoints..."
 msgstr[0] ""
 msgstr[1] ""
 
-<<<<<<< HEAD
-#: ../src/vikgpslayer.c:801
-=======
 #: ../src/vikgpslayer.c:800
->>>>>>> b5e114b6
 #, c-format
 msgid "Uploaded %d out of %d waypoint..."
 msgid_plural "Uploaded %d out of %d waypoints..."
 msgstr[0] ""
 msgstr[1] ""
 
-<<<<<<< HEAD
-#: ../src/vikgpslayer.c:803
-=======
 #: ../src/vikgpslayer.c:802
->>>>>>> b5e114b6
 #, c-format
 msgid "Uploaded %d out of %d trackpoint..."
 msgid_plural "Uploaded %d out of %d trackpoints..."
 msgstr[0] ""
 msgstr[1] ""
 
-<<<<<<< HEAD
-#: ../src/vikgpslayer.c:810
-=======
 #: ../src/vikgpslayer.c:809
->>>>>>> b5e114b6
 #, c-format
 msgid "Downloaded %d waypoint"
 msgid_plural "Downloaded %d waypoints"
 msgstr[0] ""
 msgstr[1] ""
 
-<<<<<<< HEAD
-#: ../src/vikgpslayer.c:812
-=======
 #: ../src/vikgpslayer.c:811
->>>>>>> b5e114b6
 #, c-format
 msgid "Downloaded %d trackpoint"
 msgid_plural "Downloaded %d trackpoints"
 msgstr[0] ""
 msgstr[1] ""
 
-<<<<<<< HEAD
-#: ../src/vikgpslayer.c:816
-=======
 #: ../src/vikgpslayer.c:815
->>>>>>> b5e114b6
 #, c-format
 msgid "Uploaded %d waypoint"
 msgid_plural "Uploaded %d waypoints"
 msgstr[0] ""
 msgstr[1] ""
 
-<<<<<<< HEAD
-#: ../src/vikgpslayer.c:818
-=======
 #: ../src/vikgpslayer.c:817
->>>>>>> b5e114b6
 #, c-format
 msgid "Uploaded %d trackpoint"
 msgid_plural "Uploaded %d trackpoints"
 msgstr[0] ""
 msgstr[1] ""
 
-<<<<<<< HEAD
-#: ../src/vikgpslayer.c:1015
-=======
 #: ../src/vikgpslayer.c:1014
->>>>>>> b5e114b6
 msgid "Error: couldn't find gpsbabel."
 msgstr ""
 
@@ -1497,44 +1213,35 @@
 msgid "delete data from %s\n"
 msgstr ""
 
+#: ../src/viktrwlayer.c:307
+msgid "Create Waypoint"
+msgstr ""
+
 #: ../src/viktrwlayer.c:310
-msgid "Create Waypoint"
-msgstr ""
-
-#: ../src/viktrwlayer.c:313
 msgid "Create Track"
 msgstr ""
 
+#: ../src/viktrwlayer.c:314
+msgid "Begin Track"
+msgstr ""
+
 #: ../src/viktrwlayer.c:317
-msgid "Begin Track"
-msgstr ""
-
-#: ../src/viktrwlayer.c:320
 msgid "Edit Waypoint"
 msgstr ""
 
-#: ../src/viktrwlayer.c:325
+#: ../src/viktrwlayer.c:322
 msgid "Edit Trackpoint"
 msgstr ""
 
+#: ../src/viktrwlayer.c:327
+msgid "Show Picture"
+msgstr ""
+
 #: ../src/viktrwlayer.c:330
-msgid "Show Picture"
-msgstr ""
-
-#: ../src/viktrwlayer.c:333
 msgid "Magic Scissors"
 msgstr ""
 
 #. ***** PARAMETERS *****
-<<<<<<< HEAD
-#: ../src/viktrwlayer.c:340 ../src/viktrwlayer.c:1466
-#: ../src/viktrwlayer.c:1468
-msgid "Waypoints"
-msgstr ""
-
-#: ../src/viktrwlayer.c:340 ../src/viktrwlayer.c:1456
-#: ../src/viktrwlayer.c:1458
-=======
 #: ../src/viktrwlayer.c:337 ../src/viktrwlayer.c:1463
 #: ../src/viktrwlayer.c:1465
 msgid "Waypoints"
@@ -1542,149 +1249,137 @@
 
 #: ../src/viktrwlayer.c:337 ../src/viktrwlayer.c:1453
 #: ../src/viktrwlayer.c:1455
->>>>>>> b5e114b6
 msgid "Tracks"
 msgstr ""
 
+#: ../src/viktrwlayer.c:337
+msgid "Waypoint Images"
+msgstr ""
+
 #: ../src/viktrwlayer.c:340
-msgid "Waypoint Images"
-msgstr ""
-
-#: ../src/viktrwlayer.c:343
 msgid "Draw by Track"
 msgstr ""
 
-#: ../src/viktrwlayer.c:343
+#: ../src/viktrwlayer.c:340
 msgid "Draw by Velocity"
 msgstr ""
 
-#: ../src/viktrwlayer.c:343
+#: ../src/viktrwlayer.c:340
 msgid "All Tracks Black"
 msgstr ""
 
-#: ../src/viktrwlayer.c:344
+#: ../src/viktrwlayer.c:341
 msgid "Filled Square"
 msgstr ""
 
-#: ../src/viktrwlayer.c:344
+#: ../src/viktrwlayer.c:341
 msgid "Square"
 msgstr "Kotak"
 
-#: ../src/viktrwlayer.c:344
+#: ../src/viktrwlayer.c:341
 msgid "Circle"
 msgstr "Bulat"
 
-#: ../src/viktrwlayer.c:344
+#: ../src/viktrwlayer.c:341
 msgid "X"
 msgstr "X"
 
+#: ../src/viktrwlayer.c:363
+msgid "Track Drawing Mode:"
+msgstr ""
+
+#: ../src/viktrwlayer.c:364
+msgid "Draw Track Lines"
+msgstr ""
+
+#: ../src/viktrwlayer.c:365
+msgid "Draw Trackpoints"
+msgstr ""
+
 #: ../src/viktrwlayer.c:366
-msgid "Track Drawing Mode:"
+msgid "Draw Elevation"
 msgstr ""
 
 #: ../src/viktrwlayer.c:367
-msgid "Draw Track Lines"
-msgstr ""
-
-#: ../src/viktrwlayer.c:368
-msgid "Draw Trackpoints"
+msgid "Draw Elevation Height %:"
 msgstr ""
 
 #: ../src/viktrwlayer.c:369
-msgid "Draw Elevation"
+msgid "Draw Stops"
 msgstr ""
 
 #: ../src/viktrwlayer.c:370
-msgid "Draw Elevation Height %:"
+msgid "Min Stop Length (seconds):"
 msgstr ""
 
 #: ../src/viktrwlayer.c:372
-msgid "Draw Stops"
+msgid "Track Thickness:"
 msgstr ""
 
 #: ../src/viktrwlayer.c:373
-msgid "Min Stop Length (seconds):"
+msgid "Track BG Thickness:"
+msgstr ""
+
+#: ../src/viktrwlayer.c:374
+msgid "Track Background Color"
 msgstr ""
 
 #: ../src/viktrwlayer.c:375
-msgid "Track Thickness:"
+msgid "Min Track Velocity:"
 msgstr ""
 
 #: ../src/viktrwlayer.c:376
-msgid "Track BG Thickness:"
-msgstr ""
-
-#: ../src/viktrwlayer.c:377
-msgid "Track Background Color"
+msgid "Max Track Velocity:"
 msgstr ""
 
 #: ../src/viktrwlayer.c:378
-msgid "Min Track Velocity:"
+msgid "Draw Labels"
 msgstr ""
 
 #: ../src/viktrwlayer.c:379
-msgid "Max Track Velocity:"
+msgid "Waypoint Color:"
+msgstr ""
+
+#: ../src/viktrwlayer.c:380
+msgid "Waypoint Text:"
 msgstr ""
 
 #: ../src/viktrwlayer.c:381
-msgid "Draw Labels"
+msgid "Background:"
 msgstr ""
 
 #: ../src/viktrwlayer.c:382
-msgid "Waypoint Color:"
+msgid "Fake BG Color Translucency:"
 msgstr ""
 
 #: ../src/viktrwlayer.c:383
-msgid "Waypoint Text:"
+msgid "Waypoint marker:"
 msgstr ""
 
 #: ../src/viktrwlayer.c:384
-msgid "Background:"
+msgid "Waypoint size:"
 msgstr ""
 
 #: ../src/viktrwlayer.c:385
-msgid "Fake BG Color Translucency:"
-msgstr ""
-
-#: ../src/viktrwlayer.c:386
-msgid "Waypoint marker:"
+msgid "Draw Waypoint Symbols:"
 msgstr ""
 
 #: ../src/viktrwlayer.c:387
-msgid "Waypoint size:"
+msgid "Draw Waypoint Images"
 msgstr ""
 
 #: ../src/viktrwlayer.c:388
-msgid "Draw Waypoint Symbols:"
+msgid "Image Size (pixels):"
+msgstr ""
+
+#: ../src/viktrwlayer.c:389
+msgid "Image Alpha:"
 msgstr ""
 
 #: ../src/viktrwlayer.c:390
-msgid "Draw Waypoint Images"
-msgstr ""
-
-#: ../src/viktrwlayer.c:391
-msgid "Image Size (pixels):"
-msgstr ""
-
-#: ../src/viktrwlayer.c:392
-msgid "Image Alpha:"
-msgstr ""
-
-#: ../src/viktrwlayer.c:393
 msgid "Image Memory Cache Size:"
 msgstr ""
 
-<<<<<<< HEAD
-#: ../src/viktrwlayer.c:1605
-msgid "This layer has no waypoints or trackpoints."
-msgstr ""
-
-#: ../src/viktrwlayer.c:1613
-msgid "Export Layer"
-msgstr ""
-
-#: ../src/viktrwlayer.c:1632 ../src/vikwindow.c:1618 ../src/vikwindow.c:2061
-=======
 #: ../src/viktrwlayer.c:1602
 msgid "This layer has no waypoints or trackpoints."
 msgstr ""
@@ -1694,182 +1389,10 @@
 msgstr ""
 
 #: ../src/viktrwlayer.c:1629 ../src/vikwindow.c:1617 ../src/vikwindow.c:2060
->>>>>>> b5e114b6
 #, c-format
 msgid "The file \"%s\" exists, do you wish to overwrite it?"
 msgstr ""
 
-<<<<<<< HEAD
-#: ../src/viktrwlayer.c:1642 ../src/vikwindow.c:1639
-msgid "The filename you requested could not be opened for writing."
-msgstr ""
-
-#: ../src/viktrwlayer.c:1663
-msgid "Find"
-msgstr ""
-
-#: ../src/viktrwlayer.c:1673
-msgid "Waypoint Name:"
-msgstr ""
-
-#: ../src/viktrwlayer.c:1693
-msgid "Waypoint not found in this layer."
-msgstr ""
-
-#: ../src/viktrwlayer.c:1790
-msgid "_Goto Center of Layer"
-msgstr ""
-
-#: ../src/viktrwlayer.c:1795
-msgid "Goto _Waypoint"
-msgstr ""
-
-#: ../src/viktrwlayer.c:1801
-#, fuzzy
-msgid "_Export Layer"
-msgstr "Lapis Puncak"
-
-#: ../src/viktrwlayer.c:1806
-msgid "Export as GPS_Point"
-msgstr ""
-
-#: ../src/viktrwlayer.c:1811
-msgid "Export as GPS_Mapper"
-msgstr ""
-
-#: ../src/viktrwlayer.c:1816
-msgid "Export as _GPX"
-msgstr ""
-
-#: ../src/viktrwlayer.c:1821 ../src/viktrwlayer.c:2862
-msgid "_New Waypoint"
-msgstr ""
-
-#: ../src/viktrwlayer.c:1828
-msgid "_Add Wikipedia Waypoints"
-msgstr ""
-
-#: ../src/viktrwlayer.c:1833
-msgid "Within _Layer Bounds"
-msgstr ""
-
-#: ../src/viktrwlayer.c:1838
-msgid "Within _Current View"
-msgstr ""
-
-#: ../src/viktrwlayer.c:1845 ../src/viktrwlayer.c:2828
-#, fuzzy
-msgid "Upload to _OSM"
-msgstr "Unggah ke GPS"
-
-#: ../src/viktrwlayer.c:2357
-msgid "Failed. This track does not have timestamp"
-msgstr ""
-
-#: ../src/viktrwlayer.c:2371
-msgid "Failed. No other track in this layer has timestamp"
-msgstr ""
-
-#: ../src/viktrwlayer.c:2377
-msgid "Merge with..."
-msgstr ""
-
-#: ../src/viktrwlayer.c:2377
-msgid "Select track to merge with"
-msgstr ""
-
-#: ../src/viktrwlayer.c:2414
-msgid "Merge Threshold..."
-msgstr ""
-
-#: ../src/viktrwlayer.c:2415
-msgid "Merge when time between tracks less than:"
-msgstr ""
-
-#: ../src/viktrwlayer.c:2507
-msgid "Split Threshold..."
-msgstr ""
-
-#: ../src/viktrwlayer.c:2508
-msgid "Split when time between trackpoints exceeds:"
-msgstr ""
-
-#: ../src/viktrwlayer.c:2591
-msgid "Waypoint Already Exists"
-msgstr ""
-
-#: ../src/viktrwlayer.c:2632
-msgid "Track Already Exists"
-msgstr ""
-
-#: ../src/viktrwlayer.c:2754
-msgid "_Goto"
-msgstr ""
-
-#: ../src/viktrwlayer.c:2762
-msgid "_Visit Geocache Webpage"
-msgstr ""
-
-#: ../src/viktrwlayer.c:2777
-msgid "_Goto Startpoint"
-msgstr ""
-
-#: ../src/viktrwlayer.c:2782
-msgid "Goto \"_Center\""
-msgstr ""
-
-#: ../src/viktrwlayer.c:2787
-msgid "Goto _Endpoint"
-msgstr ""
-
-#: ../src/viktrwlayer.c:2792
-msgid "_Merge By Time"
-msgstr ""
-
-#: ../src/viktrwlayer.c:2797
-msgid "Merge _With Other Tracks..."
-msgstr ""
-
-#: ../src/viktrwlayer.c:2802
-msgid "_Split By Time"
-msgstr ""
-
-#: ../src/viktrwlayer.c:2807
-#, fuzzy
-msgid "Down_load Maps Along Track..."
-msgstr "Mengunduh %d trackpoint..."
-
-#: ../src/viktrwlayer.c:2812
-msgid "_Apply DEM Data"
-msgstr ""
-
-#: ../src/viktrwlayer.c:2817
-msgid "E_xtend Track End"
-msgstr ""
-
-#: ../src/viktrwlayer.c:2822
-msgid "Extend _Using Magic Scissors"
-msgstr ""
-
-#: ../src/viktrwlayer.c:2836
-msgid "_View Google Directions"
-msgstr ""
-
-#: ../src/viktrwlayer.c:2842
-msgid "Use with _Filter"
-msgstr ""
-
-#: ../src/viktrwlayer.c:3478
-#, fuzzy
-msgid "Track"
-msgstr "Tambah Trek"
-
-#: ../src/viktrwlayer.c:3811
-msgid "Could not launch eog to open file."
-msgstr ""
-
-#: ../src/viktrwlayer.c:3865
-=======
 #: ../src/viktrwlayer.c:1639 ../src/vikwindow.c:1638
 msgid "The filename you requested could not be opened for writing."
 msgstr ""
@@ -2035,131 +1558,126 @@
 msgstr ""
 
 #: ../src/viktrwlayer.c:3861
->>>>>>> b5e114b6
 #, c-format
 msgid "Creating %d Image Thumbnails..."
 msgstr ""
 
-<<<<<<< HEAD
-#: ../src/viktrwlayer.c:4090
-=======
 #: ../src/viktrwlayer.c:4086
->>>>>>> b5e114b6
 msgid "No map layer in use. Create one first"
 msgstr ""
 
-#: ../src/viktrwlayer_propwin.c:688
+#: ../src/viktrwlayer_propwin.c:686
 msgid "Failed spliting track. Track unchanged"
 msgstr ""
 
-#: ../src/viktrwlayer_propwin.c:705
+#: ../src/viktrwlayer_propwin.c:703
 msgid "Operation Aborted. Track unchanged"
 msgstr ""
 
-#: ../src/viktrwlayer_propwin.c:759
+#: ../src/viktrwlayer_propwin.c:757
 #, c-format
 msgid "%s - Track Properties"
 msgstr ""
 
+#: ../src/viktrwlayer_propwin.c:762
+msgid "Split at Marker"
+msgstr ""
+
+#: ../src/viktrwlayer_propwin.c:763
+msgid "Split Segments"
+msgstr ""
+
 #: ../src/viktrwlayer_propwin.c:764
-msgid "Split at Marker"
+msgid "Reverse"
 msgstr ""
 
 #: ../src/viktrwlayer_propwin.c:765
-msgid "Split Segments"
-msgstr ""
-
-#: ../src/viktrwlayer_propwin.c:766
-msgid "Reverse"
-msgstr ""
-
-#: ../src/viktrwlayer_propwin.c:767
 msgid "Delete Dupl."
 msgstr ""
 
-#: ../src/viktrwlayer_propwin.c:790
+#: ../src/viktrwlayer_propwin.c:788
 msgid "<b>Comment:</b>"
 msgstr "<b>Komentar:</b>"
 
-#: ../src/viktrwlayer_propwin.c:790
+#: ../src/viktrwlayer_propwin.c:788
 msgid "<b>Track Length:</b>"
 msgstr "<b>Panjang Lintasan:</b>"
 
-#: ../src/viktrwlayer_propwin.c:790
+#: ../src/viktrwlayer_propwin.c:788
 msgid "<b>Trackpoints:</b>"
 msgstr ""
 
-#: ../src/viktrwlayer_propwin.c:790
+#: ../src/viktrwlayer_propwin.c:788
 msgid "<b>Segments:</b>"
 msgstr ""
 
-#: ../src/viktrwlayer_propwin.c:790
+#: ../src/viktrwlayer_propwin.c:788
 msgid "<b>Duplicate Points:</b>"
 msgstr ""
 
-#: ../src/viktrwlayer_propwin.c:790
+#: ../src/viktrwlayer_propwin.c:788
 msgid "<b>Max Speed:</b>"
 msgstr "<b>Laju Maks:</b>"
 
-#: ../src/viktrwlayer_propwin.c:790
+#: ../src/viktrwlayer_propwin.c:788
 msgid "<b>Avg. Speed:</b>"
 msgstr "<b>Laju Rerata:</b>"
 
-#: ../src/viktrwlayer_propwin.c:790
+#: ../src/viktrwlayer_propwin.c:788
 msgid "<b>Avg. Dist. Between TPs:</b>"
 msgstr ""
 
-#: ../src/viktrwlayer_propwin.c:790
+#: ../src/viktrwlayer_propwin.c:788
 msgid "<b>Elevation Range:</b>"
 msgstr ""
 
-#: ../src/viktrwlayer_propwin.c:790
+#: ../src/viktrwlayer_propwin.c:788
 msgid "<b>Total Elevation Gain/Loss:</b>"
 msgstr ""
 
-#: ../src/viktrwlayer_propwin.c:790
+#: ../src/viktrwlayer_propwin.c:788
 msgid "<b>Start:</b>"
 msgstr "<b>Awal:</b>"
 
-#: ../src/viktrwlayer_propwin.c:790
+#: ../src/viktrwlayer_propwin.c:788
 msgid "<b>End:</b>"
 msgstr "<b>Akhir:</b>"
 
-#: ../src/viktrwlayer_propwin.c:790
+#: ../src/viktrwlayer_propwin.c:788
 msgid "<b>Duration:</b>"
 msgstr "<b>Durasi:</b>"
 
-#: ../src/viktrwlayer_propwin.c:830 ../src/viktrwlayer_propwin.c:854
-#: ../src/viktrwlayer_propwin.c:891 ../src/viktrwlayer_propwin.c:909
-#: ../src/viktrwlayer_propwin.c:959 ../src/viktrwlayer_propwin.c:960
-#: ../src/viktrwlayer_propwin.c:961 ../src/viktrwlayer_propwin.c:983
-#: ../src/viktrwlayer_propwin.c:990
+#: ../src/viktrwlayer_propwin.c:828 ../src/viktrwlayer_propwin.c:852
+#: ../src/viktrwlayer_propwin.c:889 ../src/viktrwlayer_propwin.c:907
+#: ../src/viktrwlayer_propwin.c:957 ../src/viktrwlayer_propwin.c:958
+#: ../src/viktrwlayer_propwin.c:959 ../src/viktrwlayer_propwin.c:981
+#: ../src/viktrwlayer_propwin.c:988
 #, c-format
 msgid "No Data"
 msgstr "Tiada Data"
 
-#: ../src/viktrwlayer_propwin.c:956
+#: ../src/viktrwlayer_propwin.c:954
 #, c-format
 msgid "%d minutes"
 msgstr "%d menit"
 
-#: ../src/viktrwlayer_propwin.c:979
+#: ../src/viktrwlayer_propwin.c:977
 msgid "Statistics"
 msgstr "Statistik"
 
-#: ../src/viktrwlayer_propwin.c:984
+#: ../src/viktrwlayer_propwin.c:982
 msgid "<b>Track Distance:</b>"
 msgstr "<b>Jarak Lintasan:</b>"
 
-#: ../src/viktrwlayer_propwin.c:985
+#: ../src/viktrwlayer_propwin.c:983
 msgid "Elevation-distance"
 msgstr ""
 
-#: ../src/viktrwlayer_propwin.c:991
+#: ../src/viktrwlayer_propwin.c:989
 msgid "<b>Track Time:</b>"
 msgstr ""
 
-#: ../src/viktrwlayer_propwin.c:992
+#: ../src/viktrwlayer_propwin.c:990
 msgid "Speed-time"
 msgstr ""
 
@@ -2227,21 +1745,6 @@
 msgid "Join With Last"
 msgstr ""
 
-<<<<<<< HEAD
-#: ../src/vikwindow.c:188
-msgid "Pan"
-msgstr ""
-
-#: ../src/vikwindow.c:188
-msgid "Zoom"
-msgstr "Zum"
-
-#: ../src/vikwindow.c:188
-msgid "Ruler"
-msgstr ""
-
-#: ../src/vikwindow.c:364
-=======
 #: ../src/vikwindow.c:187
 msgid "Pan"
 msgstr ""
@@ -2255,7 +1758,6 @@
 msgstr ""
 
 #: ../src/vikwindow.c:363
->>>>>>> b5e114b6
 #, c-format
 msgid ""
 "Do you want to save the changes you made to the document \"%s\"?\n"
@@ -2263,25 +1765,6 @@
 "Your changes will be lost if you don't save them."
 msgstr ""
 
-<<<<<<< HEAD
-#: ../src/vikwindow.c:367 ../src/vikwindow.c:1390
-msgid "Untitled"
-msgstr ""
-
-#: ../src/vikwindow.c:368
-msgid "Don't Save"
-msgstr "Jangan Simpan"
-
-#: ../src/vikwindow.c:403
-msgid "mpp"
-msgstr ""
-
-#: ../src/vikwindow.c:403
-msgid "pixelfact"
-msgstr ""
-
-#: ../src/vikwindow.c:552
-=======
 #: ../src/vikwindow.c:366 ../src/vikwindow.c:1389
 msgid "Untitled"
 msgstr ""
@@ -2299,41 +1782,20 @@
 msgstr ""
 
 #: ../src/vikwindow.c:551
->>>>>>> b5e114b6
 #, c-format
 msgid "%s %s %dm"
 msgstr "%s %s %dm"
 
-<<<<<<< HEAD
-#: ../src/vikwindow.c:554
-#, fuzzy, c-format
+#: ../src/vikwindow.c:553
+#, c-format
 msgid "%s %s %dft"
-msgstr "%s %s %dm"
-
-#: ../src/vikwindow.c:557
-=======
-#: ../src/vikwindow.c:553
-#, c-format
-msgid "%s %s %dft"
 msgstr ""
 
 #: ../src/vikwindow.c:556
->>>>>>> b5e114b6
 #, c-format
 msgid "%s %s"
 msgstr "%s %s"
 
-<<<<<<< HEAD
-#: ../src/vikwindow.c:1179
-msgid "You must select a layer to show its properties."
-msgstr ""
-
-#: ../src/vikwindow.c:1205
-msgid "You must select a layer to delete."
-msgstr ""
-
-#: ../src/vikwindow.c:1502
-=======
 #: ../src/vikwindow.c:1178
 msgid "You must select a layer to show its properties."
 msgstr ""
@@ -2343,26 +1805,10 @@
 msgstr ""
 
 #: ../src/vikwindow.c:1501
->>>>>>> b5e114b6
 #, c-format
 msgid "Unable to add '%s' to the list of recently used documents"
 msgstr ""
 
-<<<<<<< HEAD
-#: ../src/vikwindow.c:1516
-msgid "The file you requested could not be opened."
-msgstr ""
-
-#: ../src/vikwindow.c:1562
-msgid "Please select a GPS data file to open. "
-msgstr ""
-
-#: ../src/vikwindow.c:1605
-msgid "Save as Viking File."
-msgstr ""
-
-#: ../src/vikwindow.c:1896
-=======
 #: ../src/vikwindow.c:1515
 msgid "The file you requested could not be opened."
 msgstr ""
@@ -2376,931 +1822,473 @@
 msgstr ""
 
 #: ../src/vikwindow.c:1895
->>>>>>> b5e114b6
 msgid ""
 "Viewable region outside allowable pixel size bounds for image. Clipping "
 "width/height values."
 msgstr ""
 
-<<<<<<< HEAD
-#: ../src/vikwindow.c:1918
-=======
 #: ../src/vikwindow.c:1917
->>>>>>> b5e114b6
 #, c-format
 msgid "Total area: %ldm x %ldm (%.3f sq. km)"
 msgstr ""
 
-<<<<<<< HEAD
-#: ../src/vikwindow.c:1921
-=======
 #: ../src/vikwindow.c:1920
->>>>>>> b5e114b6
 #, c-format
 msgid "Total area: %ldm x %ldm (%.3f sq. miles)"
 msgstr ""
 
 #. todo: default for answers inside VikWindow or static (thruout instance)
-<<<<<<< HEAD
-#: ../src/vikwindow.c:1935
+#: ../src/vikwindow.c:1934
 msgid "Save to Image File"
 msgstr "Simpan ke Berkas Citra"
 
-#: ../src/vikwindow.c:1953
+#: ../src/vikwindow.c:1952
 msgid "Width (pixels):"
 msgstr "Lebar (piksel):"
 
-#: ../src/vikwindow.c:1955
+#: ../src/vikwindow.c:1954
 msgid "Height (pixels):"
 msgstr "Tinggi (piksel):"
 
-#: ../src/vikwindow.c:1958
+#: ../src/vikwindow.c:1957
 msgid "Zoom (meters per pixel):"
 msgstr "Zum (meter per piksel):"
 
-#: ../src/vikwindow.c:1964
+#: ../src/vikwindow.c:1963
 msgid "Area in current viewable window"
 msgstr "Wilayah di jendela yang kini terlihat"
 
-#: ../src/vikwindow.c:1974
+#: ../src/vikwindow.c:1973
 msgid "Save as PNG"
 msgstr "Simpan sebagai PNG"
 
-#: ../src/vikwindow.c:1975
+#: ../src/vikwindow.c:1974
 msgid "Save as JPEG"
 msgstr "Simpan sebagai JPEG"
 
-#: ../src/vikwindow.c:1995
+#: ../src/vikwindow.c:1994
 msgid "East-west image tiles:"
 msgstr ""
 
-#: ../src/vikwindow.c:1997
+#: ../src/vikwindow.c:1996
 msgid "North-south image tiles:"
 msgstr ""
 
-#: ../src/vikwindow.c:2037
+#: ../src/vikwindow.c:2036
 msgid "You must be in UTM mode to use this feature"
 msgstr ""
 
-#: ../src/vikwindow.c:2048
+#: ../src/vikwindow.c:2047
 msgid "Save Image"
 msgstr "Simpan Citra"
 
-#: ../src/vikwindow.c:2075
+#: ../src/vikwindow.c:2074
 msgid "Choose a directory to hold images"
 msgstr ""
 
-#: ../src/vikwindow.c:2161
+#: ../src/vikwindow.c:2160
 msgid "Choose a background color"
 msgstr ""
 
-#: ../src/vikwindow.c:2182
+#: ../src/vikwindow.c:2181
 msgid "_File"
 msgstr "Berkas"
 
-#: ../src/vikwindow.c:2183
+#: ../src/vikwindow.c:2182
 msgid "_Edit"
 msgstr "_Edit"
 
-#: ../src/vikwindow.c:2184
+#: ../src/vikwindow.c:2183
 msgid "_View"
 msgstr "_Tilik"
 
-#: ../src/vikwindow.c:2185 ../src/vikwindow.c:2269
+#: ../src/vikwindow.c:2184 ../src/vikwindow.c:2268
 msgid "_Zoom"
 msgstr "_Zum"
 
-#: ../src/vikwindow.c:2186 ../src/vikwindow.c:2268
+#: ../src/vikwindow.c:2185 ../src/vikwindow.c:2267
 msgid "_Pan"
 msgstr ""
 
-#: ../src/vikwindow.c:2187
+#: ../src/vikwindow.c:2186
 msgid "_Layers"
 msgstr "_Lapisan"
 
-#: ../src/vikwindow.c:2188
+#: ../src/vikwindow.c:2187
 msgid "_Tools"
 msgstr "_Perkakas"
 
-#: ../src/vikwindow.c:2189
+#: ../src/vikwindow.c:2188
 msgid "_Webtools"
 msgstr ""
 
-#: ../src/vikwindow.c:2190 ../src/vikwindow.c:2256
+#: ../src/vikwindow.c:2189 ../src/vikwindow.c:2255
 msgid "_Help"
 msgstr "Bantuan"
 
-#: ../src/vikwindow.c:2192
+#: ../src/vikwindow.c:2191
 msgid "_New"
 msgstr "Baru"
 
-#: ../src/vikwindow.c:2192
+#: ../src/vikwindow.c:2191
 msgid "New file"
 msgstr "Berkas baru"
 
-#: ../src/vikwindow.c:2193
+#: ../src/vikwindow.c:2192
 msgid "_Open..."
 msgstr "Buka..."
 
-#: ../src/vikwindow.c:2193
+#: ../src/vikwindow.c:2192
 msgid "Open a file"
 msgstr "Buka berkas"
 
+#: ../src/vikwindow.c:2193
+msgid "Open _Recent File"
+msgstr ""
+
 #: ../src/vikwindow.c:2194
-msgid "Open _Recent File"
-msgstr ""
-
-#: ../src/vikwindow.c:2195
 msgid "Append _File..."
 msgstr "Tambahi Berkas..."
 
-#: ../src/vikwindow.c:2195
+#: ../src/vikwindow.c:2194
 msgid "Append data from a different file"
 msgstr "Tambahkan data dari berkas berbeda"
 
+#: ../src/vikwindow.c:2195
+msgid "A_cquire"
+msgstr ""
+
 #: ../src/vikwindow.c:2196
-msgid "A_cquire"
-msgstr ""
-
-#: ../src/vikwindow.c:2197
 msgid "From _GPS..."
 msgstr "Dari _GPS..."
 
-#: ../src/vikwindow.c:2197
+#: ../src/vikwindow.c:2196
 msgid "Transfer data from a GPS device"
 msgstr "Ambil data dari perangkat GPS"
 
-#: ../src/vikwindow.c:2198
+#: ../src/vikwindow.c:2197
 msgid "Google _Directions..."
 msgstr ""
 
-#: ../src/vikwindow.c:2198
+#: ../src/vikwindow.c:2197
 msgid "Get driving directions from Google"
 msgstr "Dapatkan arah mengemudi dari Google"
 
-#: ../src/vikwindow.c:2200
+#: ../src/vikwindow.c:2199
 msgid "Geo_caches..."
 msgstr ""
 
-#: ../src/vikwindow.c:2200
+#: ../src/vikwindow.c:2199
 msgid "Get Geocaches from geocaching.com"
 msgstr ""
 
-#: ../src/vikwindow.c:2202
+#: ../src/vikwindow.c:2201
 msgid "_Save"
 msgstr "_Simpan"
 
-#: ../src/vikwindow.c:2202
+#: ../src/vikwindow.c:2201
 msgid "Save the file"
 msgstr "Simpan berkas"
 
-#: ../src/vikwindow.c:2203
+#: ../src/vikwindow.c:2202
 msgid "Save _As..."
 msgstr "Simpan Seb_agai..."
 
-#: ../src/vikwindow.c:2203
+#: ../src/vikwindow.c:2202
 msgid "Save the file under different name"
 msgstr "Simpan berkas dengan nama berbeda"
 
+#: ../src/vikwindow.c:2203
+msgid "_Generate Image File..."
+msgstr ""
+
+#: ../src/vikwindow.c:2203
+msgid "Save a snapshot of the workspace into a file"
+msgstr ""
+
 #: ../src/vikwindow.c:2204
-msgid "_Generate Image File..."
+msgid "Generate _Directory of Images..."
 msgstr ""
 
 #: ../src/vikwindow.c:2204
-msgid "Save a snapshot of the workspace into a file"
-msgstr ""
-
-#: ../src/vikwindow.c:2205
-msgid "Generate _Directory of Images..."
-msgstr ""
-
-#: ../src/vikwindow.c:2205
 msgid "FIXME:IMGDIR"
 msgstr ""
 
-#: ../src/vikwindow.c:2208
+#: ../src/vikwindow.c:2207
 msgid "_Print..."
 msgstr "Cetak..."
 
-#: ../src/vikwindow.c:2208
+#: ../src/vikwindow.c:2207
 msgid "Print maps"
 msgstr "Cetak peta"
 
-#: ../src/vikwindow.c:2211
+#: ../src/vikwindow.c:2210
 msgid "E_xit"
 msgstr "Keluar"
 
-#: ../src/vikwindow.c:2211
+#: ../src/vikwindow.c:2210
 msgid "Exit the program"
 msgstr "Keluar dari program"
 
-#: ../src/vikwindow.c:2212
+#: ../src/vikwindow.c:2211
 msgid "Save and Exit"
 msgstr "Simpan dan Keluar"
 
-#: ../src/vikwindow.c:2212
+#: ../src/vikwindow.c:2211
 msgid "Save and Exit the program"
 msgstr "Simpan lalu keluar dari program"
 
+#: ../src/vikwindow.c:2213
+msgid "Go to the _Default Location"
+msgstr ""
+
+#: ../src/vikwindow.c:2213
+msgid "Go to the default location"
+msgstr ""
+
 #: ../src/vikwindow.c:2214
-msgid "Go to the _Default Location"
+msgid "Go to _Location..."
 msgstr ""
 
 #: ../src/vikwindow.c:2214
-msgid "Go to the default location"
-msgstr ""
-
-#: ../src/vikwindow.c:2215
-#, fuzzy
-msgid "Go to _Location..."
-msgstr "Pergi ke Lintang/Bujur..."
-
-#: ../src/vikwindow.c:2215
 msgid "Go to address/place using text search"
 msgstr "Ke alamat/tempat memakai pencarian teks"
 
-#: ../src/vikwindow.c:2216
+#: ../src/vikwindow.c:2215
 msgid "_Go to Lat/Lon..."
 msgstr "Pergi ke Lintang/Bujur..."
 
-#: ../src/vikwindow.c:2216
+#: ../src/vikwindow.c:2215
 msgid "Go to arbitrary lat/lon coordinate"
 msgstr "Pergi ke sebarang koordinat lintang/bujur"
 
-#: ../src/vikwindow.c:2217
+#: ../src/vikwindow.c:2216
 msgid "Go to UTM..."
 msgstr "Pergi ke UTM..."
 
-#: ../src/vikwindow.c:2217
+#: ../src/vikwindow.c:2216
 msgid "Go to arbitrary UTM coordinate"
 msgstr "Pergi ke sebarang koordinat UTM"
 
-#: ../src/vikwindow.c:2218
+#: ../src/vikwindow.c:2217
 #, fuzzy
 msgid "Set Bac_kground Color..."
 msgstr "Atur Warna Latar..."
 
-#: ../src/vikwindow.c:2219
+#: ../src/vikwindow.c:2218
 msgid "Zoom _In"
 msgstr "Perbesar"
 
-#: ../src/vikwindow.c:2220
+#: ../src/vikwindow.c:2219
 msgid "Zoom _Out"
 msgstr "Perkecil"
 
-#: ../src/vikwindow.c:2221
+#: ../src/vikwindow.c:2220
 msgid "Zoom _To..."
 msgstr "Pembesaran Ke..."
 
-#: ../src/vikwindow.c:2222
+#: ../src/vikwindow.c:2221
 msgid "0.25"
 msgstr "1/4"
 
-#: ../src/vikwindow.c:2223
+#: ../src/vikwindow.c:2222
 msgid "0.5"
 msgstr "1/2"
 
-#: ../src/vikwindow.c:2224
+#: ../src/vikwindow.c:2223
 msgid "1"
 msgstr "1"
 
-#: ../src/vikwindow.c:2225
+#: ../src/vikwindow.c:2224
 msgid "2"
 msgstr "2"
 
-#: ../src/vikwindow.c:2226
+#: ../src/vikwindow.c:2225
 msgid "4"
 msgstr "4"
 
-#: ../src/vikwindow.c:2227
+#: ../src/vikwindow.c:2226
 msgid "8"
 msgstr "8"
 
-#: ../src/vikwindow.c:2228
+#: ../src/vikwindow.c:2227
 msgid "16"
 msgstr "16"
 
-#: ../src/vikwindow.c:2229
+#: ../src/vikwindow.c:2228
 msgid "32"
 msgstr "32"
 
-#: ../src/vikwindow.c:2230
+#: ../src/vikwindow.c:2229
 msgid "64"
 msgstr "64"
 
-#: ../src/vikwindow.c:2231
+#: ../src/vikwindow.c:2230
 msgid "128"
 msgstr "128"
 
+#: ../src/vikwindow.c:2231
+msgid "256"
+msgstr ""
+
 #: ../src/vikwindow.c:2232
-msgid "256"
+msgid "512"
 msgstr ""
 
 #: ../src/vikwindow.c:2233
-msgid "512"
+msgid "1024"
 msgstr ""
 
 #: ../src/vikwindow.c:2234
-msgid "1024"
+msgid "2048"
 msgstr ""
 
 #: ../src/vikwindow.c:2235
-msgid "2048"
+msgid "4096"
 msgstr ""
 
 #: ../src/vikwindow.c:2236
-msgid "4096"
+msgid "8192"
 msgstr ""
 
 #: ../src/vikwindow.c:2237
-msgid "8192"
+msgid "16384"
 msgstr ""
 
 #: ../src/vikwindow.c:2238
-msgid "16384"
+msgid "32768"
 msgstr ""
 
 #: ../src/vikwindow.c:2239
-msgid "32768"
-msgstr ""
-
-#: ../src/vikwindow.c:2240
 #, fuzzy
 msgid "Pan _North"
 msgstr "Geser Utara"
 
-#: ../src/vikwindow.c:2241
+#: ../src/vikwindow.c:2240
 #, fuzzy
 msgid "Pan _East"
 msgstr "Geser Timur"
 
-#: ../src/vikwindow.c:2242
+#: ../src/vikwindow.c:2241
 #, fuzzy
 msgid "Pan _South"
 msgstr "Geser Selatan"
 
-#: ../src/vikwindow.c:2243
+#: ../src/vikwindow.c:2242
 #, fuzzy
 msgid "Pan _West"
 msgstr "Geser Barat"
 
-#: ../src/vikwindow.c:2244
+#: ../src/vikwindow.c:2243
 msgid "Background _Jobs"
 msgstr ""
 
-#: ../src/vikwindow.c:2246
+#: ../src/vikwindow.c:2245
 msgid "Cu_t"
 msgstr "Potong"
 
-#: ../src/vikwindow.c:2247
+#: ../src/vikwindow.c:2246
 msgid "_Copy"
 msgstr "Salin"
 
-#: ../src/vikwindow.c:2248
+#: ../src/vikwindow.c:2247
 msgid "_Paste"
 msgstr "Tempel"
 
-#: ../src/vikwindow.c:2249
+#: ../src/vikwindow.c:2248
 msgid "_Delete"
 msgstr "Hapus"
 
-#: ../src/vikwindow.c:2250
+#: ../src/vikwindow.c:2249
 msgid "Delete All"
 msgstr "Hapus Semua"
 
+#: ../src/vikwindow.c:2250
+msgid "_Flush Map Cache"
+msgstr ""
+
 #: ../src/vikwindow.c:2251
-msgid "_Flush Map Cache"
+msgid "_Set the Default Location"
+msgstr ""
+
+#: ../src/vikwindow.c:2251
+msgid "Set the Default Location to the current position"
 msgstr ""
 
 #: ../src/vikwindow.c:2252
-msgid "_Set the Default Location"
-msgstr ""
-
-#: ../src/vikwindow.c:2252
-msgid "Set the Default Location to the current position"
+msgid "_Preferences"
 msgstr ""
 
 #: ../src/vikwindow.c:2253
-msgid "_Preferences"
-msgstr ""
-
-#: ../src/vikwindow.c:2254
 msgid "_Properties"
 msgstr "_Properti"
 
-#: ../src/vikwindow.c:2257
+#: ../src/vikwindow.c:2256
 msgid "_About"
 msgstr "Ihw_al"
 
-#: ../src/vikwindow.c:2262
+#: ../src/vikwindow.c:2261
 msgid "_UTM Mode"
 msgstr "Mode _UTM"
 
-#: ../src/vikwindow.c:2263
+#: ../src/vikwindow.c:2262
 msgid "_Expedia Mode"
 msgstr "Mode _Expedia"
 
-#: ../src/vikwindow.c:2264
+#: ../src/vikwindow.c:2263
 msgid "_Mercator Mode"
 msgstr "Mode _Mercator"
 
-#: ../src/vikwindow.c:2268
+#: ../src/vikwindow.c:2267
 msgid "Pan Tool"
 msgstr "Penggeseran"
 
-#: ../src/vikwindow.c:2269
+#: ../src/vikwindow.c:2268
 msgid "Zoom Tool"
 msgstr "Pembesaran"
 
-#: ../src/vikwindow.c:2270
+#: ../src/vikwindow.c:2269
 msgid "_Ruler"
 msgstr "Pengga_ris"
 
-#: ../src/vikwindow.c:2270
+#: ../src/vikwindow.c:2269
 msgid "Ruler Tool"
 msgstr "Penggaris"
 
-#: ../src/vikwindow.c:2274
+#: ../src/vikwindow.c:2273
 msgid "_Show Scale"
 msgstr ""
 
-#: ../src/vikwindow.c:2274
+#: ../src/vikwindow.c:2273
 msgid "Show Scale"
 msgstr "Tampilkan Skala"
 
-#: ../src/vikwindow.c:2275
+#: ../src/vikwindow.c:2274
 msgid "Show _Center Mark"
 msgstr ""
 
-#: ../src/vikwindow.c:2275
+#: ../src/vikwindow.c:2274
 msgid "Show Center Mark"
 msgstr "Tampilkan Tanda Pusat"
 
-#: ../src/vikwindow.c:2276
+#: ../src/vikwindow.c:2275
 msgid "_Full Screen"
 msgstr "Layar Penuh"
 
-#: ../src/vikwindow.c:2276
+#: ../src/vikwindow.c:2275
 msgid "Activate full screen mode"
 msgstr "Aktifkan mode layar penuh"
 
-#: ../src/vikwindow.c:2277
+#: ../src/vikwindow.c:2276
 #, fuzzy
 msgid "Show Side Pa_nel"
 msgstr "Tampilkan Panel Sisi"
 
-#: ../src/vikwindow.c:2277
-msgid "Show Side Panel"
-msgstr "Tampilkan Panel Sisi"
-
-#: ../src/vikwindow.c:2339
-=======
-#: ../src/vikwindow.c:1934
-msgid "Save to Image File"
-msgstr "Simpan ke Berkas Citra"
-
-#: ../src/vikwindow.c:1952
-msgid "Width (pixels):"
-msgstr "Lebar (piksel):"
-
-#: ../src/vikwindow.c:1954
-msgid "Height (pixels):"
-msgstr "Tinggi (piksel):"
-
-#: ../src/vikwindow.c:1957
-msgid "Zoom (meters per pixel):"
-msgstr "Zum (meter per piksel):"
-
-#: ../src/vikwindow.c:1963
-msgid "Area in current viewable window"
-msgstr "Wilayah di jendela yang kini terlihat"
-
-#: ../src/vikwindow.c:1973
-msgid "Save as PNG"
-msgstr "Simpan sebagai PNG"
-
-#: ../src/vikwindow.c:1974
-msgid "Save as JPEG"
-msgstr "Simpan sebagai JPEG"
-
-#: ../src/vikwindow.c:1994
-msgid "East-west image tiles:"
-msgstr ""
-
-#: ../src/vikwindow.c:1996
-msgid "North-south image tiles:"
-msgstr ""
-
-#: ../src/vikwindow.c:2036
-msgid "You must be in UTM mode to use this feature"
-msgstr ""
-
-#: ../src/vikwindow.c:2047
-msgid "Save Image"
-msgstr "Simpan Citra"
-
-#: ../src/vikwindow.c:2074
-msgid "Choose a directory to hold images"
-msgstr ""
-
-#: ../src/vikwindow.c:2160
-msgid "Choose a background color"
-msgstr ""
-
-#: ../src/vikwindow.c:2181
-msgid "_File"
-msgstr "Berkas"
-
-#: ../src/vikwindow.c:2182
-msgid "_Edit"
-msgstr "_Edit"
-
-#: ../src/vikwindow.c:2183
-msgid "_View"
-msgstr "_Tilik"
-
-#: ../src/vikwindow.c:2184 ../src/vikwindow.c:2268
-msgid "_Zoom"
-msgstr "_Zum"
-
-#: ../src/vikwindow.c:2185 ../src/vikwindow.c:2267
-msgid "_Pan"
-msgstr ""
-
-#: ../src/vikwindow.c:2186
-msgid "_Layers"
-msgstr "_Lapisan"
-
-#: ../src/vikwindow.c:2187
-msgid "_Tools"
-msgstr "_Perkakas"
-
-#: ../src/vikwindow.c:2188
-msgid "_Webtools"
-msgstr ""
-
-#: ../src/vikwindow.c:2189 ../src/vikwindow.c:2255
-msgid "_Help"
-msgstr "Bantuan"
-
-#: ../src/vikwindow.c:2191
-msgid "_New"
-msgstr "Baru"
-
-#: ../src/vikwindow.c:2191
-msgid "New file"
-msgstr "Berkas baru"
-
-#: ../src/vikwindow.c:2192
-msgid "_Open..."
-msgstr "Buka..."
-
-#: ../src/vikwindow.c:2192
-msgid "Open a file"
-msgstr "Buka berkas"
-
-#: ../src/vikwindow.c:2193
-msgid "Open _Recent File"
-msgstr ""
-
-#: ../src/vikwindow.c:2194
-msgid "Append _File..."
-msgstr "Tambahi Berkas..."
-
-#: ../src/vikwindow.c:2194
-msgid "Append data from a different file"
-msgstr "Tambahkan data dari berkas berbeda"
-
-#: ../src/vikwindow.c:2195
-msgid "A_cquire"
-msgstr ""
-
-#: ../src/vikwindow.c:2196
-msgid "From _GPS..."
-msgstr "Dari _GPS..."
-
-#: ../src/vikwindow.c:2196
-msgid "Transfer data from a GPS device"
-msgstr "Ambil data dari perangkat GPS"
-
-#: ../src/vikwindow.c:2197
-msgid "Google _Directions..."
-msgstr ""
-
-#: ../src/vikwindow.c:2197
-msgid "Get driving directions from Google"
-msgstr "Dapatkan arah mengemudi dari Google"
-
-#: ../src/vikwindow.c:2199
-msgid "Geo_caches..."
-msgstr ""
-
-#: ../src/vikwindow.c:2199
-msgid "Get Geocaches from geocaching.com"
-msgstr ""
-
-#: ../src/vikwindow.c:2201
-msgid "_Save"
-msgstr "_Simpan"
-
-#: ../src/vikwindow.c:2201
-msgid "Save the file"
-msgstr "Simpan berkas"
-
-#: ../src/vikwindow.c:2202
-msgid "Save _As..."
-msgstr "Simpan Seb_agai..."
-
-#: ../src/vikwindow.c:2202
-msgid "Save the file under different name"
-msgstr "Simpan berkas dengan nama berbeda"
-
-#: ../src/vikwindow.c:2203
-msgid "_Generate Image File..."
-msgstr ""
-
-#: ../src/vikwindow.c:2203
-msgid "Save a snapshot of the workspace into a file"
-msgstr ""
-
-#: ../src/vikwindow.c:2204
-msgid "Generate _Directory of Images..."
-msgstr ""
-
-#: ../src/vikwindow.c:2204
-msgid "FIXME:IMGDIR"
-msgstr ""
-
-#: ../src/vikwindow.c:2207
-msgid "_Print..."
-msgstr "Cetak..."
-
-#: ../src/vikwindow.c:2207
-msgid "Print maps"
-msgstr "Cetak peta"
-
-#: ../src/vikwindow.c:2210
-msgid "E_xit"
-msgstr "Keluar"
-
-#: ../src/vikwindow.c:2210
-msgid "Exit the program"
-msgstr "Keluar dari program"
-
-#: ../src/vikwindow.c:2211
-msgid "Save and Exit"
-msgstr "Simpan dan Keluar"
-
-#: ../src/vikwindow.c:2211
-msgid "Save and Exit the program"
-msgstr "Simpan lalu keluar dari program"
-
-#: ../src/vikwindow.c:2213
-msgid "Go to the _Default Location"
-msgstr ""
-
-#: ../src/vikwindow.c:2213
-msgid "Go to the default location"
-msgstr ""
-
-#: ../src/vikwindow.c:2214
-msgid "Go to _Location..."
-msgstr ""
-
-#: ../src/vikwindow.c:2214
-msgid "Go to address/place using text search"
-msgstr "Ke alamat/tempat memakai pencarian teks"
-
-#: ../src/vikwindow.c:2215
-msgid "_Go to Lat/Lon..."
-msgstr "Pergi ke Lintang/Bujur..."
-
-#: ../src/vikwindow.c:2215
-msgid "Go to arbitrary lat/lon coordinate"
-msgstr "Pergi ke sebarang koordinat lintang/bujur"
-
-#: ../src/vikwindow.c:2216
-msgid "Go to UTM..."
-msgstr "Pergi ke UTM..."
-
-#: ../src/vikwindow.c:2216
-msgid "Go to arbitrary UTM coordinate"
-msgstr "Pergi ke sebarang koordinat UTM"
-
-#: ../src/vikwindow.c:2217
-msgid "Set Bac_kground Color..."
-msgstr ""
-
-#: ../src/vikwindow.c:2218
-msgid "Zoom _In"
-msgstr "Perbesar"
-
-#: ../src/vikwindow.c:2219
-msgid "Zoom _Out"
-msgstr "Perkecil"
-
-#: ../src/vikwindow.c:2220
-msgid "Zoom _To..."
-msgstr "Pembesaran Ke..."
-
-#: ../src/vikwindow.c:2221
-msgid "0.25"
-msgstr "1/4"
-
-#: ../src/vikwindow.c:2222
-msgid "0.5"
-msgstr "1/2"
-
-#: ../src/vikwindow.c:2223
-msgid "1"
-msgstr "1"
-
-#: ../src/vikwindow.c:2224
-msgid "2"
-msgstr "2"
-
-#: ../src/vikwindow.c:2225
-msgid "4"
-msgstr "4"
-
-#: ../src/vikwindow.c:2226
-msgid "8"
-msgstr "8"
-
-#: ../src/vikwindow.c:2227
-msgid "16"
-msgstr "16"
-
-#: ../src/vikwindow.c:2228
-msgid "32"
-msgstr "32"
-
-#: ../src/vikwindow.c:2229
-msgid "64"
-msgstr "64"
-
-#: ../src/vikwindow.c:2230
-msgid "128"
-msgstr "128"
-
-#: ../src/vikwindow.c:2231
-msgid "256"
-msgstr ""
-
-#: ../src/vikwindow.c:2232
-msgid "512"
-msgstr ""
-
-#: ../src/vikwindow.c:2233
-msgid "1024"
-msgstr ""
-
-#: ../src/vikwindow.c:2234
-msgid "2048"
-msgstr ""
-
-#: ../src/vikwindow.c:2235
-msgid "4096"
-msgstr ""
-
-#: ../src/vikwindow.c:2236
-msgid "8192"
-msgstr ""
-
-#: ../src/vikwindow.c:2237
-msgid "16384"
-msgstr ""
-
-#: ../src/vikwindow.c:2238
-msgid "32768"
-msgstr ""
-
-#: ../src/vikwindow.c:2239
-msgid "Pan _North"
-msgstr ""
-
-#: ../src/vikwindow.c:2240
-msgid "Pan _East"
-msgstr ""
-
-#: ../src/vikwindow.c:2241
-msgid "Pan _South"
-msgstr ""
-
-#: ../src/vikwindow.c:2242
-msgid "Pan _West"
-msgstr ""
-
-#: ../src/vikwindow.c:2243
-msgid "Background _Jobs"
-msgstr ""
-
-#: ../src/vikwindow.c:2245
-msgid "Cu_t"
-msgstr "Potong"
-
-#: ../src/vikwindow.c:2246
-msgid "_Copy"
-msgstr "Salin"
-
-#: ../src/vikwindow.c:2247
-msgid "_Paste"
-msgstr "Tempel"
-
-#: ../src/vikwindow.c:2248
-msgid "_Delete"
-msgstr "Hapus"
-
-#: ../src/vikwindow.c:2249
-msgid "Delete All"
-msgstr "Hapus Semua"
-
-#: ../src/vikwindow.c:2250
-msgid "_Flush Map Cache"
-msgstr ""
-
-#: ../src/vikwindow.c:2251
-msgid "_Set the Default Location"
-msgstr ""
-
-#: ../src/vikwindow.c:2251
-msgid "Set the Default Location to the current position"
-msgstr ""
-
-#: ../src/vikwindow.c:2252
-msgid "_Preferences"
-msgstr ""
-
-#: ../src/vikwindow.c:2253
-msgid "_Properties"
-msgstr "_Properti"
-
-#: ../src/vikwindow.c:2256
-msgid "_About"
-msgstr "Ihw_al"
-
-#: ../src/vikwindow.c:2261
-msgid "_UTM Mode"
-msgstr "Mode _UTM"
-
-#: ../src/vikwindow.c:2262
-msgid "_Expedia Mode"
-msgstr "Mode _Expedia"
-
-#: ../src/vikwindow.c:2263
-msgid "_Mercator Mode"
-msgstr "Mode _Mercator"
-
-#: ../src/vikwindow.c:2267
-msgid "Pan Tool"
-msgstr "Penggeseran"
-
-#: ../src/vikwindow.c:2268
-msgid "Zoom Tool"
-msgstr "Pembesaran"
-
-#: ../src/vikwindow.c:2269
-msgid "_Ruler"
-msgstr "Pengga_ris"
-
-#: ../src/vikwindow.c:2269
-msgid "Ruler Tool"
-msgstr "Penggaris"
-
-#: ../src/vikwindow.c:2273
-msgid "_Show Scale"
-msgstr ""
-
-#: ../src/vikwindow.c:2273
-msgid "Show Scale"
-msgstr "Tampilkan Skala"
-
-#: ../src/vikwindow.c:2274
-msgid "Show _Center Mark"
-msgstr ""
-
-#: ../src/vikwindow.c:2274
-msgid "Show Center Mark"
-msgstr "Tampilkan Tanda Pusat"
-
-#: ../src/vikwindow.c:2275
-msgid "_Full Screen"
-msgstr "Layar Penuh"
-
-#: ../src/vikwindow.c:2275
-msgid "Activate full screen mode"
-msgstr "Aktifkan mode layar penuh"
-
-#: ../src/vikwindow.c:2276
-msgid "Show Side Pa_nel"
-msgstr ""
-
 #: ../src/vikwindow.c:2276
 msgid "Show Side Panel"
 msgstr "Tampilkan Panel Sisi"
 
 #: ../src/vikwindow.c:2338
->>>>>>> b5e114b6
 #, c-format
 msgid "New %s Layer"
 msgstr "Lapis %s Baru"
@@ -3317,18 +2305,14 @@
 msgid "Viking"
 msgstr "Viking"
 
-<<<<<<< HEAD
+#~ msgid "Upload to GPS"
+#~ msgstr "Unggah ke GPS"
+
+#~ msgid "Download from GPS"
+#~ msgstr "Unduh dari GPS"
+
 #~ msgid "Create"
 #~ msgstr "Buat"
-=======
-#~ msgid "Upload to GPS"
-#~ msgstr "Unggah ke GPS"
-
-#~ msgid "Download from GPS"
-#~ msgstr "Unduh dari GPS"
-
-#~ msgid "Create"
-#~ msgstr "Buat"
 
 #~ msgid "Set Background Color..."
 #~ msgstr "Atur Warna Latar..."
@@ -3343,5 +2327,4 @@
 #~ msgstr "Geser Selatan"
 
 #~ msgid "Pan West"
-#~ msgstr "Geser Barat"
->>>>>>> b5e114b6
+#~ msgstr "Geser Barat"