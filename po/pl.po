# Polish translation for viking
# Copyright (c) 2008 Rosetta Contributors and Canonical Ltd 2008
# This file is distributed under the same license as the viking package.
# FIRST AUTHOR <EMAIL@ADDRESS>, 2008.
#
msgid ""
msgstr ""
"Project-Id-Version: viking\n"
"Report-Msgid-Bugs-To: \n"
<<<<<<< HEAD
"POT-Creation-Date: 2010-11-17 22:31+0100\n"
"PO-Revision-Date: 2010-07-29 10:28+0000\n"
"Last-Translator: skrzat <Unknown>\n"
=======
"POT-Creation-Date: 2010-10-23 23:39+0200\n"
"PO-Revision-Date: 2010-09-07 09:15+0000\n"
"Last-Translator: Guilhem Bonnefille <guilhem.bonnefille@gmail.com>\n"
>>>>>>> b5e114b6
"Language-Team: Polish <pl@li.org>\n"
"Language: pl\n"
"MIME-Version: 1.0\n"
"Content-Type: text/plain; charset=UTF-8\n"
"Content-Transfer-Encoding: 8bit\n"
"Plural-Forms: nplurals=3; plural=n==1 ? 0 : n%10>=2 && n%10<=4 && (n%100<10 "
"|| n%100>=20) ? 1 : 2;\n"
"X-Launchpad-Export-Date: 2010-11-14 21:36+0000\n"
"X-Generator: Launchpad (build Unknown)\n"

#: ../src/acquire.c:118
msgid "Working..."
msgstr "Pracuję..."

#: ../src/acquire.c:141
msgid "Error: acquisition failed."
msgstr ""

<<<<<<< HEAD
#: ../src/acquire.c:149 ../src/vikgpslayer.c:1020
=======
#: ../src/acquire.c:149 ../src/vikgpslayer.c:1019
>>>>>>> b5e114b6
msgid "Done."
msgstr "Wykonano."

#: ../src/acquire.c:156
msgid "No data."
msgstr "Brak danych"

<<<<<<< HEAD
#: ../src/acquire.c:339 ../src/vikgpslayer.c:1059
=======
#: ../src/acquire.c:339 ../src/vikgpslayer.c:1058
>>>>>>> b5e114b6
msgid "Status: detecting gpsbabel"
msgstr ""

#: ../src/background.c:57
#, c-format
msgid "%d items"
msgstr "%d elementów"

#: ../src/background.c:225
msgid "Job"
msgstr "Zadanie"

#: ../src/background.c:229
msgid "Progress"
msgstr "Postęp"

#: ../src/background.c:240
msgid "Viking Background Jobs"
msgstr ""

#: ../src/clipboard.c:85
msgid "paste failed"
msgstr "błąd wstawiania"

#: ../src/clipboard.c:95
msgid "wrong clipboard data size"
msgstr "zły rozmiar danych schowka"

#: ../src/clipboard.c:114
#, c-format
msgid ""
"The clipboard contains sublayer data for %s layers. You must select a layer "
"of this type to paste the clipboard data."
msgstr ""

#: ../src/clipboard.c:220
msgid ""
"In order to paste a waypoint, please select an appropriate layer to paste "
"into."
msgstr ""

<<<<<<< HEAD
#: ../src/curl_download.c:118
=======
#: ../src/curl_download.c:115
>>>>>>> b5e114b6
#, c-format
msgid "%s() Curl perform failed: %s"
msgstr ""

<<<<<<< HEAD
#: ../src/dialog.c:52
=======
#: ../src/dialog.c:49
>>>>>>> b5e114b6
msgid "Go to Lat/Lon"
msgstr "Idź do szer/dług"

#: ../src/dialog.c:64 ../src/dialog.c:239
msgid "Latitude:"
msgstr "Szerokość:"

#: ../src/dialog.c:70 ../src/dialog.c:244
msgid "Longitude:"
msgstr "Długość:"

<<<<<<< HEAD
#: ../src/dialog.c:100
#, fuzzy
msgid "Go to UTM"
msgstr "Idź do UTM..."

#: ../src/dialog.c:113
=======
#: ../src/dialog.c:97
msgid "Go to UTM"
msgstr ""

#: ../src/dialog.c:110
>>>>>>> b5e114b6
msgid "Northing:"
msgstr ""

#: ../src/dialog.c:119
msgid "Easting:"
msgstr ""

#: ../src/dialog.c:126
msgid "Zone:"
msgstr "Strefa:"

#: ../src/dialog.c:129
msgid "Letter:"
msgstr "Litera:"

#: ../src/dialog.c:190
msgid "Waypoint Properties"
msgstr "Właściwości punktu orientacyjnego"

#: ../src/dialog.c:227
msgid "Name:"
msgstr "Nazwa:"

#: ../src/dialog.c:249
msgid "Altitude:"
msgstr "Wysokość:"

#: ../src/dialog.c:254
msgid "Comment:"
msgstr "Komentarz:"

#: ../src/dialog.c:261
msgid "Image:"
msgstr "Obraz:"

#: ../src/dialog.c:266
msgid "Symbol:"
msgstr "Symbol:"

#: ../src/dialog.c:275
msgid "(none)"
msgstr "(brak)"

#. TODO: other checks (isalpha or whatever )
#: ../src/dialog.c:330
msgid "Please enter a name for the waypoint."
msgstr "Proszę wprowadzić nazwę punktu orientacyjnego."

#: ../src/dialog.c:334
#, c-format
msgid "The waypoint \"%s\" exists, do you want to overwrite it?"
msgstr "Punkt orientacyjny \"%s\" istnieje, czy nadpisać go?"

<<<<<<< HEAD
#: ../src/dialog.c:485 ../src/geonamessearch.c:227
msgid "Nothing was selected"
msgstr "Nic nie zaznaczono"

#: ../src/dialog.c:493
msgid "Add Track"
msgstr "Dodaj ścieżkę"

#: ../src/dialog.c:501
msgid "Track Name:"
msgstr "Nazwa ścieżki:"

#: ../src/dialog.c:519
msgid "Please enter a name for the track."
msgstr "Poszę podać nazwę dla ścieżki."

#: ../src/dialog.c:523
=======
#: ../src/dialog.c:482 ../src/geonamessearch.c:228
msgid "Nothing was selected"
msgstr "Nic nie zaznaczono"

#: ../src/dialog.c:490
msgid "Add Track"
msgstr "Dodaj ścieżkę"

#: ../src/dialog.c:498
msgid "Track Name:"
msgstr "Nazwa ścieżki:"

#: ../src/dialog.c:516
msgid "Please enter a name for the track."
msgstr "Poszę podać nazwę dla ścieżki."

#: ../src/dialog.c:520
>>>>>>> b5e114b6
#, c-format
msgid "The track \"%s\" exists, do you want to overwrite it?"
msgstr "Ścieżka \"%s\" istnieje, czy nadpisać?"

<<<<<<< HEAD
#: ../src/dialog.c:585
msgid "Zoom Factors..."
msgstr "Współczynniki zbliżenia..."

#: ../src/dialog.c:599
msgid "Zoom factor (in meters per pixel):"
msgstr ""

#: ../src/dialog.c:600
msgid "X (easting): "
msgstr ""

#: ../src/dialog.c:601
msgid "Y (northing): "
msgstr ""

#: ../src/dialog.c:606
msgid "X and Y zoom factors must be equal"
msgstr ""

#: ../src/dialog.c:659
msgid "1 min"
msgstr "1 min"

#: ../src/dialog.c:660
msgid "1 hour"
msgstr "1 godzina"

#: ../src/dialog.c:661
msgid "1 day"
msgstr "1 dzień"

#: ../src/dialog.c:662
msgid "Custom (in minutes):"
msgstr ""

#: ../src/dialog.c:717
msgid "GPS Data and Topo Analyzer, Explorer, and Manager."
msgstr ""

#: ../src/dialog.c:718
=======
#: ../src/dialog.c:582
msgid "Zoom Factors..."
msgstr "Współczynniki zbliżenia..."

#: ../src/dialog.c:596
msgid "Zoom factor (in meters per pixel):"
msgstr ""

#: ../src/dialog.c:597
msgid "X (easting): "
msgstr ""

#: ../src/dialog.c:598
msgid "Y (northing): "
msgstr ""

#: ../src/dialog.c:603
msgid "X and Y zoom factors must be equal"
msgstr ""

#: ../src/dialog.c:656
msgid "1 min"
msgstr "1 min"

#: ../src/dialog.c:657
msgid "1 hour"
msgstr "1 godzina"

#: ../src/dialog.c:658
msgid "1 day"
msgstr "1 dzień"

#: ../src/dialog.c:659
msgid "Custom (in minutes):"
msgstr ""

#: ../src/dialog.c:714
msgid "GPS Data and Topo Analyzer, Explorer, and Manager."
msgstr ""

#: ../src/dialog.c:715
>>>>>>> b5e114b6
msgid ""
"This program is free software; you can redistribute it and/or modify it "
"under the terms of the GNU General Public License as published by the Free "
"Software Foundation; either version 2 of the License, or (at your option) "
"any later version.\n"
"\n"
"This program is distributed in the hope that it will be useful, but WITHOUT "
"ANY WARRANTY; without even the implied warranty of MERCHANTABILITY or "
"FITNESS FOR A PARTICULAR PURPOSE.  See the GNU General Public License for "
"more details.\n"
"\n"
"You should have received a copy of the GNU General Public License along with "
"this program; if not, write to the Free Software Foundation, Inc., 59 Temple "
"Place, Suite 330, Boston, MA 02111-1307, USA"
msgstr ""

<<<<<<< HEAD
#: ../src/dialog.c:746
msgid "Translation is coordinated on http://launchpad.net/viking"
msgstr ""

#: ../src/dialog.c:754
msgid "Download along track"
msgstr ""

#: ../src/dialog.c:756
msgid "Map type:"
msgstr "Typ mapy:"

#: ../src/dialog.c:761
=======
#: ../src/dialog.c:749
msgid "Download along track"
msgstr ""

#: ../src/dialog.c:751
msgid "Map type:"
msgstr "Typ mapy:"

#: ../src/dialog.c:756
>>>>>>> b5e114b6
msgid "Zoom level:"
msgstr "Poziom zbliżenia:"

#: ../src/expedia.c:53
msgid "Expedia Street Maps"
msgstr ""

#: ../src/expedia.c:81
msgid "Invalid expedia altitude"
msgstr ""

#: ../src/expedia.c:112
#, c-format
msgid ""
"Couldn't open EXPEDIA image file (right after successful download! Please "
"report and delete image file!): %s"
msgstr ""

#: ../src/expedia.c:125
#, c-format
msgid ""
"Couldn't save EXPEDIA image file (right after successful download! Please "
"report and delete image file!): %s"
msgstr ""

#: ../src/geonamessearch.c:97
msgid "Search"
msgstr "Szukaj"

#: ../src/geonamessearch.c:99
msgid "No entries found!"
msgstr "Nie znaleziono wpisów!"

#: ../src/geonamessearch.c:253 ../src/googlesearch.c:120
msgid "couldn't map temp file"
msgstr ""

#: ../src/geonamessearch.c:394 ../src/vikgototool.c:250
msgid "couldn't open temp file"
msgstr "nie można otworzyć pliku tymczasowego"

#: ../src/globals.c:44
msgid "Degree format:"
msgstr "Format stopni:"

#: ../src/globals.c:48
msgid "Distance units:"
msgstr "Jednostki odległości:"

#: ../src/globals.c:52
msgid "Speed units:"
msgstr "Jednostki prędkości:"

#: ../src/globals.c:56
msgid "Height units:"
msgstr "Jednostki wysokości:"

#: ../src/globals.c:60
msgid "Use large waypoint icons:"
msgstr ""

#: ../src/globals.c:64
msgid "Default latitude:"
msgstr "Domyślna szerokość geograficzna:"

#: ../src/globals.c:67
msgid "Default longitude:"
msgstr "Domyślna długość geograficzna:"

#. Webtools
#: ../src/google.c:36
msgid "Google"
msgstr "Google"

#: ../src/datasource_gc.c:62
msgid "Download Geocaches"
msgstr ""

#: ../src/datasource_gc.c:63
msgid "Geocaching.com Caches"
msgstr ""

#: ../src/datasource_gc.c:79
msgid "geocaching.com username:"
msgstr "Użytkownik geocaching.com:"

#: ../src/datasource_gc.c:80
msgid "geocaching.com password:"
msgstr "Hasło geocaching.com:"

#: ../src/datasource_gc.c:108
msgid ""
"Can't find gcget in path! Check that you have installed gcget correctly."
msgstr ""

#: ../src/datasource_gc.c:170
msgid "Number geocaches:"
msgstr ""

#: ../src/datasource_gc.c:172
msgid "Centered around:"
msgstr ""

#: ../src/datasource_google.c:49 ../src/datasource_google.c:50
msgid "Google Directions"
msgstr ""

#: ../src/datasource_google.c:75
msgid "From:"
msgstr "Z:"

#: ../src/datasource_google.c:77
msgid "To:"
msgstr "Do:"

#: ../src/datasource_gps.c:55
msgid "Acquire from GPS"
msgstr "Pobierz z GPS"

#: ../src/datasource_gps.c:56
msgid "Acquired from GPS"
msgstr "Pobrano z GPS"

#: ../src/datasource_gps.c:144
#, c-format
msgid "using cmdline '%s' and file '%s'\n"
msgstr ""

<<<<<<< HEAD
#: ../src/datasource_gps.c:206 ../src/vikgpslayer.c:762
=======
#: ../src/datasource_gps.c:204 ../src/vikgpslayer.c:761
>>>>>>> b5e114b6
#, c-format
msgid "Downloading %d waypoint..."
msgid_plural "Downloading %d waypoints..."
msgstr[0] "Pobieranie %d punktu pośredniego..."
msgstr[1] "Pobieranie %d punktów pośrednich..."
msgstr[2] "Pobieranie %d punktów pośrednich..."

<<<<<<< HEAD
#: ../src/datasource_gps.c:208 ../src/vikgpslayer.c:764
=======
#: ../src/datasource_gps.c:206 ../src/vikgpslayer.c:763
>>>>>>> b5e114b6
#, c-format
msgid "Downloading %d trackpoint..."
msgid_plural "Downloading %d trackpoints..."
msgstr[0] ""
msgstr[1] ""

#: ../src/datasource_gps.c:226
#, c-format
msgid "Downloaded %d out of %d %s..."
msgstr "Pobrano %d z %d %s..."

#: ../src/datasource_gps.c:228
#, c-format
msgid "Downloaded %d %s."
msgstr "Pobrano %d %s."

<<<<<<< HEAD
#: ../src/datasource_gps.c:241 ../src/vikgpslayer.c:834
=======
#: ../src/datasource_gps.c:239 ../src/vikgpslayer.c:833
>>>>>>> b5e114b6
#, c-format
msgid "GPS Device: %s"
msgstr "Urządzenie GPS: %s"

<<<<<<< HEAD
#: ../src/datasource_gps.c:330 ../src/vikgpslayer.c:146
msgid "GPS Protocol:"
msgstr "Protokół GPS:"

#: ../src/datasource_gps.c:337 ../src/vikgpslayer.c:147
=======
#: ../src/datasource_gps.c:328 ../src/vikgpslayer.c:145
msgid "GPS Protocol:"
msgstr "Protokół GPS:"

#: ../src/datasource_gps.c:335 ../src/vikgpslayer.c:146
>>>>>>> b5e114b6
msgid "Serial Port:"
msgstr "Port szeregowy:"

#: ../src/datasource_gps.c:358
msgid ""
"Turn Off After Transfer\n"
"(Garmin Only)"
msgstr ""

<<<<<<< HEAD
#: ../src/datasource_gps.c:379 ../src/vikgpslayer.c:1064
=======
#: ../src/datasource_gps.c:377 ../src/vikgpslayer.c:1063
>>>>>>> b5e114b6
msgid "GPS device: N/A"
msgstr "Urządzenie GPS: N/A"

#: ../src/dem.c:60 ../src/dem.c:74
msgid "Invalid DEM"
msgstr "Nieprawidłowy DEM"

#: ../src/dem.c:116
msgid "Invalid DEM header"
msgstr "Nieprawidłowy nagłówek DEM"

#: ../src/dem.c:185 ../src/dem.c:198
msgid "Incorrect DEM Class B record: expected 1"
msgstr ""

#: ../src/dem.c:355
#, c-format
msgid "Couldn't map file %s: %s"
msgstr ""

#: ../src/download.c:112
msgid "Tile age (s):"
msgstr ""

<<<<<<< HEAD
#: ../src/download.c:233
=======
#: ../src/download.c:232
>>>>>>> b5e114b6
#, c-format
msgid "Download error: %s"
msgstr "Błąd pobierania: %s"

#: ../src/file.c:426 ../src/file.c:430
#, c-format
msgid "Draw mode '%s' no more supported"
msgstr ""

#: ../src/osm-traces.c:73
msgid "Identifiable (public w/ timestamps)"
msgstr ""

#: ../src/osm-traces.c:74
msgid "Trackable (private w/ timestamps)"
msgstr ""

#: ../src/osm-traces.c:75
msgid "Public"
msgstr ""

#: ../src/osm-traces.c:76
msgid "Private"
msgstr ""

#: ../src/osm-traces.c:93
msgid "OSM username:"
msgstr "Nazwa użytkownika OSM:"

#: ../src/osm-traces.c:94
msgid "OSM password:"
msgstr "Hasło OSM:"

#: ../src/osm-traces.c:229
#, c-format
msgid "failed to upload data: HTTP response is %ld"
msgstr ""

#: ../src/osm-traces.c:232
#, c-format
msgid "curl_easy_getinfo failed: %d"
msgstr ""

#: ../src/osm-traces.c:236
#, c-format
msgid "curl request failed: %s"
msgstr ""

#: ../src/osm-traces.c:264
#, c-format
msgid "failed to open temporary file: %s"
msgstr "błąd otwarcia pliku tymczasowego: %s"

#: ../src/osm-traces.c:298
#, c-format
msgid "failed to unlink temporary file: %s"
msgstr ""

#: ../src/osm-traces.c:310
msgid "OSM upload"
msgstr ""

#: ../src/osm-traces.c:331
msgid "Email:"
msgstr "Email:"

#: ../src/osm-traces.c:342
msgid ""
"The email used as login\n"
"<small>Enter the email you use to login into www.openstreetmap.org.</small>"
msgstr ""

#: ../src/osm-traces.c:345
msgid "Password:"
msgstr "Hasło:"

#: ../src/osm-traces.c:356
msgid ""
"The password used to login\n"
"<small>Enter the password you use to login into www.openstreetmap.org.</"
"small>"
msgstr ""

#: ../src/osm-traces.c:359
msgid "File's name:"
msgstr "Nazwa pliku:"

#: ../src/osm-traces.c:369
msgid ""
"The name of the file on OSM\n"
"<small>This is the name of the file created on the server.This is not the "
"name of the local file.</small>"
msgstr ""

#: ../src/osm-traces.c:373
msgid "Description:"
msgstr "Opis:"

#: ../src/osm-traces.c:378
msgid "The description of the trace"
msgstr "Opis śladu"

#: ../src/osm-traces.c:380
msgid "Tags:"
msgstr "Etykiety:"

#: ../src/osm-traces.c:385
msgid "The tags associated to the trace"
msgstr "Etykiety związane ze śladem"

#: ../src/osm-traces.c:415
#, c-format
msgid "Uploading %s to OSM"
msgstr ""

#: ../src/mapcache.c:61
msgid "Mapcache memory size (MB):"
msgstr ""

#: ../src/print.c:53
msgid "None"
msgstr "Żaden"

#: ../src/print.c:54
msgid "Horizontally"
msgstr "Poziomo"

#: ../src/print.c:55
msgid "Vertically"
msgstr "Pionowo"

#: ../src/print.c:56
msgid "Both"
msgstr "Obydwa"

#: ../src/print.c:120
msgid "Image Settings"
msgstr "Ustawienia obrazu"

#: ../src/print.c:550
msgid "done"
msgstr "wykonano"

#. Page Size
#: ../src/print.c:579
msgid "_Adjust Page Size and Orientation"
msgstr "_Dopasuj rozmiar i orientację strony"

#: ../src/print.c:595
msgid "C_enter:"
msgstr ""

#. ignore page margins
#: ../src/print.c:613
msgid "Ignore Page _Margins"
msgstr "Ignoruj _marginesy strony"

#: ../src/print.c:632
msgid "Image S_ize:"
msgstr "_Rozmiar obrazu:"

#: ../src/util.c:77
msgid "Could not launch web browser."
msgstr "Nie można otworzyć przeglądarki internetowej."

#: ../src/util.c:88
msgid "Could not create new email."
msgstr "Nie można utworzyć nowej wiadomości."

#: ../src/vikcoordlayer.c:46
msgid "Color:"
msgstr "Kolor:"

#: ../src/vikcoordlayer.c:47
msgid "Minutes Width:"
msgstr ""

#: ../src/vikcoordlayer.c:48
msgid "Line Thickness:"
msgstr "Grubość linii:"

#: ../src/datasource_bfilter.c:46
msgid "Max number of points:"
msgstr "Maksymalna liczba punktów:"

#: ../src/datasource_bfilter.c:60
msgid "Simplify All Tracks"
msgstr ""

#: ../src/datasource_bfilter.c:61
msgid "Simplified Tracks"
msgstr ""

#: ../src/datasource_bfilter.c:94 ../src/datasource_bfilter.c:95
msgid "Remove Duplicate Waypoints"
msgstr "Usuń powielone punkty orientacyjne"

#: ../src/datasource_bfilter.c:125
msgid "Waypoints Inside This"
msgstr ""

#: ../src/datasource_bfilter.c:126
msgid "Polygonized Layer"
msgstr ""

#: ../src/datasource_bfilter.c:159
msgid "Waypoints Outside This"
msgstr ""

#: ../src/datasource_bfilter.c:160
msgid "Polygonzied Layer"
msgstr ""

#: ../src/main.c:117
msgid "Enable debug output"
msgstr ""

#: ../src/main.c:118
msgid "Enable verbose output"
msgstr ""

#: ../src/main.c:119
msgid "Show version"
msgstr "Pokaż wersję"

<<<<<<< HEAD
#: ../src/osm.c:82
msgid "OSM (view)"
msgstr "OSM (podgląd)"

#: ../src/osm.c:86
msgid "OSM (edit)"
msgstr "OSM (edycja)"

#: ../src/osm.c:90
msgid "OSM (render)"
msgstr ""

#: ../src/preferences.c:287
#, fuzzy
msgid "Preferences"
msgstr "_Preferencje"
=======
#: ../src/osm.c:81
msgid "OSM (view)"
msgstr "OSM (podgląd)"

#: ../src/osm.c:85
msgid "OSM (edit)"
msgstr "OSM (edycja)"

#: ../src/osm.c:89
msgid "OSM (render)"
msgstr ""

#: ../src/preferences.c:267
msgid "Preferences"
msgstr ""
>>>>>>> b5e114b6

#: ../src/uibuilder.c:148
msgid "Take care that this password will be stored clearly in a plain file."
msgstr ""
"Musisz mieć na uwadze, że to hasło będzie przechowywane w czystej formie w "
"zwykłym pliku"

#: ../src/vikdemlayer.c:101
msgid "Absolute height"
msgstr "Wysokość absolutna"

#: ../src/vikdemlayer.c:102
msgid "Height gradient"
msgstr ""

#: ../src/vikdemlayer.c:119
msgid "DEM Files:"
msgstr "Pliki DEM:"

#: ../src/vikdemlayer.c:120
msgid "Download Source:"
msgstr ""

#: ../src/vikdemlayer.c:121
<<<<<<< HEAD
#, fuzzy
msgid "Min Elev Color:"
msgstr "Min wys:"
=======
msgid "Min Elev Color:"
msgstr ""
>>>>>>> b5e114b6

#: ../src/vikdemlayer.c:122
msgid "Type:"
msgstr "Typ:"

#: ../src/vikdemlayer.c:123
msgid "Min Elev:"
msgstr "Min wys:"

#: ../src/vikdemlayer.c:124
msgid "Max Elev:"
msgstr "Maks wys:"

#: ../src/vikdemlayer.c:135
msgid "DEM Download/Import"
msgstr "Pobierz/Importuj DEM"

#: ../src/vikdemlayer.c:809
#, c-format
msgid "No SRTM data available for %f, %f"
msgstr "Brak danych SRTM dla %f, %f"

#: ../src/vikdemlayer.c:1047
msgid "No download source selected. Edit layer properties."
msgstr ""

#: ../src/vikdemlayer.c:1070
#, c-format
msgid "Downloading DEM %s"
msgstr "Pobieranie DEM %s"

#: ../src/vikfileentry.c:68
msgid "Browse..."
msgstr "Przeglądaj..."

#: ../src/vikfileentry.c:96
msgid "Choose file"
msgstr "Wskaż plik"

#: ../src/vikfilelist.c:47
msgid "Choose file(s)"
msgstr "Wskaż plik(i)"

#: ../src/vikfilelist.c:126
msgid "Add..."
msgstr "Dodaj..."

#: ../src/vikfilelist.c:127
msgid "Delete"
msgstr "Skasuj"

#: ../src/vikgeoreflayer.c:68
msgid "Georef Move Map"
msgstr ""

#: ../src/vikgeoreflayer.c:72
msgid "Georef Zoom Tool"
msgstr ""

#: ../src/vikgeoreflayer.c:311 ../src/vikmapslayer.c:606
#, c-format
msgid "Couldn't open image file: %s"
msgstr "Nie można otworzyć pliku obrazu: %s"

#: ../src/vikgeoreflayer.c:341
msgid "Unexpected end of file reading World file."
msgstr "Nieoczekiwany koniec pliku World"

#: ../src/vikgeoreflayer.c:357 ../src/vikgeoreflayer.c:402
msgid "Choose World file"
msgstr "Wskaż plik World"

#: ../src/vikgeoreflayer.c:370
msgid "The World file you requested could not be opened for reading."
msgstr "Plik World, który wskazałeś nie może być otwarty do odczytu."

#: ../src/vikgeoreflayer.c:415
msgid "The file you requested could not be opened for writing."
msgstr "Plik, który wskazałeś nie może być otwarty do zapisu."

#: ../src/vikgeoreflayer.c:432 ../src/viklayer.c:464
msgid "Layer Properties"
msgstr "Właściwości warstwy"

#: ../src/vikgeoreflayer.c:448
msgid "World File Parameters:"
msgstr "Parametry pliku World:"

#: ../src/vikgeoreflayer.c:449
msgid "Load From File..."
msgstr "Ładuj z pliku..."

#: ../src/vikgeoreflayer.c:454
msgid "Corner pixel easting:"
msgstr ""

#: ../src/vikgeoreflayer.c:456
msgid "the UTM \"easting\" value of the upper-right corner pixel of the map"
msgstr ""

#: ../src/vikgeoreflayer.c:458
msgid "Corner pixel northing:"
msgstr ""

#: ../src/vikgeoreflayer.c:460
msgid "the UTM \"northing\" value of the upper-right corner pixel of the map"
msgstr ""

#: ../src/vikgeoreflayer.c:462
msgid "X (easting) scale (mpp): "
msgstr ""

#: ../src/vikgeoreflayer.c:463
msgid "Y (northing) scale (mpp): "
msgstr ""

#: ../src/vikgeoreflayer.c:466
msgid "the scale of the map in the X direction (meters per pixel)"
msgstr ""

#: ../src/vikgeoreflayer.c:468
msgid "the scale of the map in the Y direction (meters per pixel)"
msgstr ""

#: ../src/vikgeoreflayer.c:470
msgid "Map Image:"
msgstr ""

#: ../src/vikgeoreflayer.c:574
msgid "_Zoom to Fit Map"
msgstr ""

#: ../src/vikgeoreflayer.c:579
<<<<<<< HEAD
#, fuzzy
msgid "_Goto Map Center"
msgstr "Idź do punktu orientacyjnego"

#: ../src/vikgeoreflayer.c:584
#, fuzzy
msgid "_Export to World File"
msgstr "Eksportuj plik World"
=======
msgid "_Goto Map Center"
msgstr ""

#: ../src/vikgeoreflayer.c:584
msgid "_Export to World File"
msgstr ""
>>>>>>> b5e114b6

#: ../src/vikgoto.c:77
msgid "No goto tool available."
msgstr ""

#: ../src/vikgoto.c:90 ../src/vikgoto.c:108
msgid "goto"
msgstr ""

#: ../src/vikgoto.c:92
msgid "I don't know that place. Do you want another goto?"
msgstr ""

#: ../src/vikgoto.c:110
msgid "goto provider:"
msgstr ""

#: ../src/vikgoto.c:125
msgid "Enter address or place name:"
msgstr "Wprowadź adres lub nazwę miejsca:"

<<<<<<< HEAD
#: ../src/vikgpslayer.c:150
msgid "Recording tracks"
msgstr "Nagrywanie ścieżek"

#: ../src/vikgpslayer.c:151
msgid "Jump to current position on start"
msgstr "Skocz do aktualnej pozycji przy starcie"

#: ../src/vikgpslayer.c:152
msgid "Moving Map Method:"
msgstr "Metoda przesuwania mapy:"

#: ../src/vikgpslayer.c:153
msgid "Gpsd Host:"
msgstr ""

#: ../src/vikgpslayer.c:154
msgid "Gpsd Port:"
msgstr ""

#: ../src/vikgpslayer.c:155
msgid "Gpsd Retry Interval (seconds):"
msgstr ""

#: ../src/vikgpslayer.c:219 ../src/vikgpslayer.c:1052
msgid "GPS Download"
msgstr ""

#: ../src/vikgpslayer.c:219 ../src/vikgpslayer.c:1052
msgid "GPS Upload"
msgstr ""

#: ../src/vikgpslayer.c:221
msgid "GPS Realtime Tracking"
msgstr ""

#: ../src/vikgpslayer.c:384
msgid "Unknown GPS Protocol"
msgstr "Nieznany protokół GPS"

#: ../src/vikgpslayer.c:403
msgid "Unknown serial port device"
msgstr "Nieznany port szeregowy urządzenia"

#: ../src/vikgpslayer.c:469
=======
#: ../src/vikgpslayer.c:149
msgid "Recording tracks"
msgstr "Nagrywanie ścieżek"

#: ../src/vikgpslayer.c:150
msgid "Jump to current position on start"
msgstr "Skocz do aktualnej pozycji przy starcie"

#: ../src/vikgpslayer.c:151
msgid "Moving Map Method:"
msgstr "Metoda przesuwania mapy:"

#: ../src/vikgpslayer.c:152
msgid "Gpsd Host:"
msgstr ""

#: ../src/vikgpslayer.c:153
msgid "Gpsd Port:"
msgstr ""

#: ../src/vikgpslayer.c:154
msgid "Gpsd Retry Interval (seconds):"
msgstr ""

#: ../src/vikgpslayer.c:218 ../src/vikgpslayer.c:1051
msgid "GPS Download"
msgstr ""

#: ../src/vikgpslayer.c:218 ../src/vikgpslayer.c:1051
msgid "GPS Upload"
msgstr ""

#: ../src/vikgpslayer.c:220
msgid "GPS Realtime Tracking"
msgstr ""

#: ../src/vikgpslayer.c:383
msgid "Unknown GPS Protocol"
msgstr "Nieznany protokół GPS"

#: ../src/vikgpslayer.c:402
msgid "Unknown serial port device"
msgstr "Nieznany port szeregowy urządzenia"

#: ../src/vikgpslayer.c:468
>>>>>>> b5e114b6
#, c-format
msgid "%s: unknown parameter"
msgstr "%s: nieznany parametr"

<<<<<<< HEAD
#: ../src/vikgpslayer.c:583
#, fuzzy
msgid "_Upload to GPS"
msgstr "Pobierz z GPS"

#: ../src/vikgpslayer.c:588
#, fuzzy
msgid "Download from _GPS"
msgstr "Pobierz z GPS"

#: ../src/vikgpslayer.c:605
msgid "Empty _Realtime"
msgstr ""

#: ../src/vikgpslayer.c:611
#, fuzzy
msgid "E_mpty Upload"
msgstr "Wyczyść wszystko"

#: ../src/vikgpslayer.c:616
msgid "_Empty Download"
msgstr ""

#: ../src/vikgpslayer.c:621
#, fuzzy
msgid "Empty _All"
msgstr "Wyczyść wszystko"
=======
#: ../src/vikgpslayer.c:582
msgid "_Upload to GPS"
msgstr ""

#: ../src/vikgpslayer.c:587
msgid "Download from _GPS"
msgstr ""

#: ../src/vikgpslayer.c:604
msgid "Empty _Realtime"
msgstr ""

#: ../src/vikgpslayer.c:610
msgid "E_mpty Upload"
msgstr ""

#: ../src/vikgpslayer.c:615
msgid "_Empty Download"
msgstr ""

#: ../src/vikgpslayer.c:620
msgid "Empty _All"
msgstr ""
>>>>>>> b5e114b6

#.
#. NB It's not fatal if this gives 2 for example! Hence removal of the g_assert
#. This happens when copied GPS layer is deleted (not sure why the number_handlers would be 2)
#. I don't think there's any side effects and certainly better than the program just aborting
<<<<<<< HEAD
#.
#: ../src/vikgpslayer.c:637
=======
#. 
#: ../src/vikgpslayer.c:636
>>>>>>> b5e114b6
#, c-format
msgid "Unexpected number of disconnected handlers: %d"
msgstr ""

<<<<<<< HEAD
#: ../src/vikgpslayer.c:769
=======
#: ../src/vikgpslayer.c:768
>>>>>>> b5e114b6
#, c-format
msgid "Uploading %d waypoint..."
msgid_plural "Uploading %d waypoints..."
msgstr[0] ""
msgstr[1] ""

<<<<<<< HEAD
#: ../src/vikgpslayer.c:771
=======
#: ../src/vikgpslayer.c:770
>>>>>>> b5e114b6
#, c-format
msgid "Uploading %d trackpoint..."
msgid_plural "Uploading %d trackpoints..."
msgstr[0] ""
msgstr[1] ""

<<<<<<< HEAD
#: ../src/vikgpslayer.c:795
=======
#: ../src/vikgpslayer.c:794
>>>>>>> b5e114b6
#, c-format
msgid "Downloaded %d out of %d waypoint..."
msgid_plural "Downloaded %d out of %d waypoints..."
msgstr[0] "Pobrano %d z %d punktu orientacyjnego..."
msgstr[1] "Pobrano %d z %d punktów orientacyjnych..."
msgstr[2] "Pobrano %d z %d punktów orientacyjnych..."

<<<<<<< HEAD
#: ../src/vikgpslayer.c:797
=======
#: ../src/vikgpslayer.c:796
>>>>>>> b5e114b6
#, c-format
msgid "Downloaded %d out of %d trackpoint..."
msgid_plural "Downloaded %d out of %d trackpoints..."
msgstr[0] ""
msgstr[1] ""

<<<<<<< HEAD
#: ../src/vikgpslayer.c:801
=======
#: ../src/vikgpslayer.c:800
>>>>>>> b5e114b6
#, c-format
msgid "Uploaded %d out of %d waypoint..."
msgid_plural "Uploaded %d out of %d waypoints..."
msgstr[0] ""
msgstr[1] ""

<<<<<<< HEAD
#: ../src/vikgpslayer.c:803
=======
#: ../src/vikgpslayer.c:802
>>>>>>> b5e114b6
#, c-format
msgid "Uploaded %d out of %d trackpoint..."
msgid_plural "Uploaded %d out of %d trackpoints..."
msgstr[0] ""
msgstr[1] ""

<<<<<<< HEAD
#: ../src/vikgpslayer.c:810
=======
#: ../src/vikgpslayer.c:809
>>>>>>> b5e114b6
#, c-format
msgid "Downloaded %d waypoint"
msgid_plural "Downloaded %d waypoints"
msgstr[0] "Pobrano %d punkt orientacyjny"
msgstr[1] "Pobrano %d punktów orientacyjnych"
msgstr[2] "Pobrano %d punktów orientacyjnych"

<<<<<<< HEAD
#: ../src/vikgpslayer.c:812
=======
#: ../src/vikgpslayer.c:811
>>>>>>> b5e114b6
#, c-format
msgid "Downloaded %d trackpoint"
msgid_plural "Downloaded %d trackpoints"
msgstr[0] ""
msgstr[1] ""

<<<<<<< HEAD
#: ../src/vikgpslayer.c:816
=======
#: ../src/vikgpslayer.c:815
>>>>>>> b5e114b6
#, c-format
msgid "Uploaded %d waypoint"
msgid_plural "Uploaded %d waypoints"
msgstr[0] ""
msgstr[1] ""

<<<<<<< HEAD
#: ../src/vikgpslayer.c:818
=======
#: ../src/vikgpslayer.c:817
>>>>>>> b5e114b6
#, c-format
msgid "Uploaded %d trackpoint"
msgid_plural "Uploaded %d trackpoints"
msgstr[0] ""
msgstr[1] ""

<<<<<<< HEAD
#: ../src/vikgpslayer.c:1015
=======
#: ../src/vikgpslayer.c:1014
>>>>>>> b5e114b6
msgid "Error: couldn't find gpsbabel."
msgstr ""

#: ../src/viklayerspanel.c:57
msgid "/C_ut"
msgstr "/Wytnij"

#: ../src/viklayerspanel.c:58
msgid "/_Copy"
msgstr "/_Kopiuj"

#: ../src/viklayerspanel.c:59
msgid "/_Paste"
msgstr "/_Wklej"

#: ../src/viklayerspanel.c:60
msgid "/_Delete"
msgstr "/_Skasuj"

#: ../src/viklayerspanel.c:61
msgid "/New Layer"
msgstr "/Nowa warstwa"

#: ../src/viklayerspanel.c:150
msgid "Top Layer"
msgstr ""

#: ../src/viklayerspanel.c:165
msgid "Add new layer"
msgstr "Dodaj nową wartwę"

#: ../src/viklayerspanel.c:172
msgid "Remove selected layer"
msgstr "Usuń wybraną warstwę"

#: ../src/viklayerspanel.c:179
msgid "Move selected layer up"
msgstr ""

#: ../src/viklayerspanel.c:186
msgid "Move selected layer down"
msgstr ""

#: ../src/viklayerspanel.c:193
msgid "Cut selected layer"
msgstr "Wytnij zaznaczoną warstwę"

#: ../src/viklayerspanel.c:200
msgid "Copy selected layer"
msgstr "Kopiuj zaznaczoną warstwę"

#: ../src/viklayerspanel.c:207
msgid "Paste layer below selected layer"
msgstr "Wstaw warstwę poniżej zaznaczonej warstwy"

#: ../src/viklayerspanel.c:492
msgid "Aggregate Layers have no settable properties."
msgstr ""

#: ../src/viklayerspanel.c:543
msgid "You cannot cut the Top Layer."
msgstr "Nie można wyciąć najwyższej warstwy"

#: ../src/viklayerspanel.c:598
msgid "You cannot delete the Top Layer."
msgstr "Nie można usunąćnajwyższej warstwy"

#: ../src/viklayerspanel.c:682
msgid "Are you sure you wish to delete all layers?"
msgstr "Czy na pewno skasować wszystkie warstwy?"

#. ******* MAPZOOMS ********
#: ../src/vikmapslayer.c:90
msgid "Use Viking Zoom Level"
msgstr ""

#: ../src/vikmapslayer.c:122
msgid "Map Type:"
msgstr "Typ mapy:"

#: ../src/vikmapslayer.c:123
msgid "Maps Directory:"
msgstr "Katalog map:"

#: ../src/vikmapslayer.c:124
msgid "Alpha:"
msgstr "Alfa:"

#: ../src/vikmapslayer.c:125
msgid "Autodownload maps:"
msgstr ""

#: ../src/vikmapslayer.c:126
msgid "Zoom Level:"
msgstr "Poziom zbliżenia:"

#: ../src/vikmapslayer.c:132
msgid "Maps Download"
msgstr ""

#: ../src/vikmapslayer.c:138
msgid "Map"
msgstr "Mapa"

#: ../src/vikmapslayer.c:212
msgid "Default maplayer directory:"
msgstr ""

#: ../src/vikmapslayer.c:449
msgid "Unknown map type"
msgstr "Nieznany typ mapy"

#: ../src/vikmapslayer.c:459
msgid "Unknown Map Zoom"
msgstr ""

#: ../src/vikmapslayer.c:528
#, c-format
msgid ""
"New map cannot be displayed in the current drawmode.\n"
"Select \"%s\" from View menu to view it."
msgstr ""

#: ../src/vikmapslayer.c:674
#, c-format
msgid ""
"Cowardly refusing to draw tiles or existence of tiles beyond %d zoom out "
"factor"
msgstr ""

#: ../src/vikmapslayer.c:1062
#, c-format
msgid "Redownloading up to %d %s map..."
msgid_plural "Redownloading up to %d %s maps..."
msgstr[0] ""
msgstr[1] ""

#: ../src/vikmapslayer.c:1064
#, c-format
msgid "Redownloading %d %s map..."
msgid_plural "Redownloading %d %s maps..."
msgstr[0] ""
msgstr[1] ""

#: ../src/vikmapslayer.c:1068 ../src/vikmapslayer.c:1139
#, c-format
msgid "Downloading %d %s map..."
msgid_plural "Downloading %d %s maps..."
msgstr[0] "Pobieranie %d %s mapy..."
msgstr[1] "Pobieranie %d %s map..."
msgstr[2] "Pobieranie %d %s map..."

#: ../src/vikmapslayer.c:1202
<<<<<<< HEAD
#, fuzzy
msgid "Redownload _Bad Map(s)"
msgstr "Pobierz ponownie złe mapy"

#: ../src/vikmapslayer.c:1206
#, fuzzy
msgid "Redownload _New Map(s)"
msgstr "Pobierz ponownie złe mapy"

#: ../src/vikmapslayer.c:1210
#, fuzzy
msgid "Redownload _All Map(s)"
msgstr "Pobierz ponownie wszystkie mapy"
=======
msgid "Redownload _Bad Map(s)"
msgstr ""

#: ../src/vikmapslayer.c:1206
msgid "Redownload _New Map(s)"
msgstr ""

#: ../src/vikmapslayer.c:1210
msgid "Redownload _All Map(s)"
msgstr ""
>>>>>>> b5e114b6

#: ../src/vikmapslayer.c:1290
#, c-format
msgid ""
"Wrong drawmode for this map.\n"
"Select \"%s\" from View menu and try again."
msgstr ""

#: ../src/vikmapslayer.c:1295
msgid "Wrong zoom level for this map."
msgstr ""

#: ../src/vikmapslayer.c:1325
<<<<<<< HEAD
#, fuzzy
msgid "Download _Missing Onscreen Maps"
msgstr "Pobierz brakujące mapy Onscreen"

#: ../src/vikmapslayer.c:1331
#, fuzzy
msgid "Download _New Onscreen Maps"
msgstr "Pobierz brakujące mapy Onscreen"

#. TODO Add GTK_STOCK_REFRESH icon
#: ../src/vikmapslayer.c:1338
#, fuzzy
msgid "Reload _All Onscreen Maps"
msgstr "Pobierz brakujące mapy Onscreen"
=======
msgid "Download _Missing Onscreen Maps"
msgstr ""

#: ../src/vikmapslayer.c:1331
msgid "Download _New Onscreen Maps"
msgstr ""

#. TODO Add GTK_STOCK_REFRESH icon
#: ../src/vikmapslayer.c:1338
msgid "Reload _All Onscreen Maps"
msgstr ""
>>>>>>> b5e114b6

#: ../src/viktreeview.c:203
msgid "Layer Name"
msgstr "Nazwa warstwy"

#: ../src/viktreeview.c:624
#, c-format
msgid "delete data from %s\n"
msgstr "usuń dane z %s\n"

#: ../src/viktrwlayer.c:310
msgid "Create Waypoint"
msgstr "Utwórz punkt orientacyjny"

#: ../src/viktrwlayer.c:313
msgid "Create Track"
msgstr "Utwórz ścieżkę"

#: ../src/viktrwlayer.c:317
msgid "Begin Track"
msgstr "Rozpocznij ścieżkę"

#: ../src/viktrwlayer.c:320
msgid "Edit Waypoint"
msgstr "Edytuj punkt orientacyjny"

#: ../src/viktrwlayer.c:325
msgid "Edit Trackpoint"
msgstr ""

#: ../src/viktrwlayer.c:330
msgid "Show Picture"
msgstr "Pokaż zdjęcie"

#: ../src/viktrwlayer.c:333
msgid "Magic Scissors"
msgstr "Magiczne nożyczki"

#. ***** PARAMETERS *****
<<<<<<< HEAD
#: ../src/viktrwlayer.c:340 ../src/viktrwlayer.c:1466
#: ../src/viktrwlayer.c:1468
msgid "Waypoints"
msgstr "Punkty orientacyjne"

#: ../src/viktrwlayer.c:340 ../src/viktrwlayer.c:1456
#: ../src/viktrwlayer.c:1458
=======
#: ../src/viktrwlayer.c:337 ../src/viktrwlayer.c:1463
#: ../src/viktrwlayer.c:1465
msgid "Waypoints"
msgstr "Punkty orientacyjne"

#: ../src/viktrwlayer.c:337 ../src/viktrwlayer.c:1453
#: ../src/viktrwlayer.c:1455
>>>>>>> b5e114b6
msgid "Tracks"
msgstr "Ścieżki"

#: ../src/viktrwlayer.c:340
msgid "Waypoint Images"
msgstr ""

#: ../src/viktrwlayer.c:343
msgid "Draw by Track"
msgstr "Rysuj wg ścieżki"

#: ../src/viktrwlayer.c:343
msgid "Draw by Velocity"
msgstr "Rysuj wg prędkości"

#: ../src/viktrwlayer.c:343
msgid "All Tracks Black"
msgstr "Wszystkie ścieżki czarne"

#: ../src/viktrwlayer.c:344
msgid "Filled Square"
msgstr "Kwadrat wypełniony"

#: ../src/viktrwlayer.c:344
msgid "Square"
msgstr "Kwadrat"

#: ../src/viktrwlayer.c:344
msgid "Circle"
msgstr "Okrąg"

#: ../src/viktrwlayer.c:344
msgid "X"
msgstr "X"

#: ../src/viktrwlayer.c:366
msgid "Track Drawing Mode:"
msgstr "Tryb rysowania ścieżki:"

#: ../src/viktrwlayer.c:367
msgid "Draw Track Lines"
msgstr "Trysuj linie ścieżki"

#: ../src/viktrwlayer.c:368
msgid "Draw Trackpoints"
msgstr ""

#: ../src/viktrwlayer.c:369
msgid "Draw Elevation"
msgstr "Rysuj wysokość"

#: ../src/viktrwlayer.c:370
msgid "Draw Elevation Height %:"
msgstr ""

#: ../src/viktrwlayer.c:372
msgid "Draw Stops"
msgstr "Rysuj postoje"

#: ../src/viktrwlayer.c:373
msgid "Min Stop Length (seconds):"
msgstr "Min długość postoju (sekundy):"

#: ../src/viktrwlayer.c:375
msgid "Track Thickness:"
msgstr "Grubość ścieżki:"

#: ../src/viktrwlayer.c:376
msgid "Track BG Thickness:"
msgstr ""

#: ../src/viktrwlayer.c:377
msgid "Track Background Color"
msgstr ""

#: ../src/viktrwlayer.c:378
msgid "Min Track Velocity:"
msgstr "Min prędkość ścieżki:"

#: ../src/viktrwlayer.c:379
msgid "Max Track Velocity:"
msgstr "Maks prędkość ścieżki:"

#: ../src/viktrwlayer.c:381
msgid "Draw Labels"
msgstr "Rysuj etykiety"

#: ../src/viktrwlayer.c:382
msgid "Waypoint Color:"
msgstr "Kolor punktu orientacyjnego:"

#: ../src/viktrwlayer.c:383
msgid "Waypoint Text:"
msgstr "Opis punktu orientacyjnego:"

#: ../src/viktrwlayer.c:384
msgid "Background:"
msgstr "Tło:"

#: ../src/viktrwlayer.c:385
msgid "Fake BG Color Translucency:"
msgstr ""

#: ../src/viktrwlayer.c:386
msgid "Waypoint marker:"
msgstr "Znacznik puktu orientacyjnego:"

#: ../src/viktrwlayer.c:387
msgid "Waypoint size:"
msgstr "Rozmiar punktu orientacyjnego:"

#: ../src/viktrwlayer.c:388
msgid "Draw Waypoint Symbols:"
msgstr "Rysuj symbole puktów orientacyjnych:"

#: ../src/viktrwlayer.c:390
msgid "Draw Waypoint Images"
msgstr ""

#: ../src/viktrwlayer.c:391
msgid "Image Size (pixels):"
msgstr "Rozmiar obrazu (piksele):"

#: ../src/viktrwlayer.c:392
msgid "Image Alpha:"
msgstr ""

#: ../src/viktrwlayer.c:393
msgid "Image Memory Cache Size:"
msgstr "Rozmiar pamięci podręcznej obrazu:"

<<<<<<< HEAD
#: ../src/viktrwlayer.c:1605
msgid "This layer has no waypoints or trackpoints."
msgstr ""

#: ../src/viktrwlayer.c:1613
msgid "Export Layer"
msgstr "Eksportuj warstwę"

#: ../src/viktrwlayer.c:1632 ../src/vikwindow.c:1618 ../src/vikwindow.c:2061
=======
#: ../src/viktrwlayer.c:1602
msgid "This layer has no waypoints or trackpoints."
msgstr ""

#: ../src/viktrwlayer.c:1610
msgid "Export Layer"
msgstr "Eksportuj warstwę"

#: ../src/viktrwlayer.c:1629 ../src/vikwindow.c:1617 ../src/vikwindow.c:2060
>>>>>>> b5e114b6
#, c-format
msgid "The file \"%s\" exists, do you wish to overwrite it?"
msgstr "Plik %s istnieje, czy nadpisać go?"

<<<<<<< HEAD
#: ../src/viktrwlayer.c:1642 ../src/vikwindow.c:1639
msgid "The filename you requested could not be opened for writing."
msgstr "Nazwa pliku, którą wskazałeś, nie może być otwarta do zapisu."

#: ../src/viktrwlayer.c:1663
msgid "Find"
msgstr ""

#: ../src/viktrwlayer.c:1673
msgid "Waypoint Name:"
msgstr "Nazwa punktu orientacyjnego:"

#: ../src/viktrwlayer.c:1693
msgid "Waypoint not found in this layer."
msgstr "Punkt orientacyjny nie znaleziony w tej warstwie."

#: ../src/viktrwlayer.c:1790
msgid "_Goto Center of Layer"
msgstr ""

#: ../src/viktrwlayer.c:1795
#, fuzzy
msgid "Goto _Waypoint"
msgstr "Idź do punktu orientacyjnego"

#: ../src/viktrwlayer.c:1801
#, fuzzy
msgid "_Export Layer"
msgstr "Eksportuj warstwę"

#: ../src/viktrwlayer.c:1806
#, fuzzy
msgid "Export as GPS_Point"
msgstr "Eksportuj jako GPSPoint"

#: ../src/viktrwlayer.c:1811
#, fuzzy
msgid "Export as GPS_Mapper"
msgstr "Eksportuj jako GPSMapper"

#: ../src/viktrwlayer.c:1816
#, fuzzy
msgid "Export as _GPX"
msgstr "Eksportuj jako GPX"

#: ../src/viktrwlayer.c:1821 ../src/viktrwlayer.c:2862
#, fuzzy
msgid "_New Waypoint"
msgstr "Nowy punkt orientacyjny"

#: ../src/viktrwlayer.c:1828
msgid "_Add Wikipedia Waypoints"
msgstr ""

#: ../src/viktrwlayer.c:1833
msgid "Within _Layer Bounds"
msgstr ""

#: ../src/viktrwlayer.c:1838
msgid "Within _Current View"
msgstr ""

#: ../src/viktrwlayer.c:1845 ../src/viktrwlayer.c:2828
msgid "Upload to _OSM"
msgstr ""

#: ../src/viktrwlayer.c:2357
msgid "Failed. This track does not have timestamp"
msgstr "Błąd. Ta ścieżka nie ma znacznika czasowego."

#: ../src/viktrwlayer.c:2371
msgid "Failed. No other track in this layer has timestamp"
msgstr ""

#: ../src/viktrwlayer.c:2377
msgid "Merge with..."
msgstr "Łącz z..."

#: ../src/viktrwlayer.c:2377
msgid "Select track to merge with"
msgstr "Wybież sieżkę, z którą połączyć"

#: ../src/viktrwlayer.c:2414
msgid "Merge Threshold..."
msgstr ""

#: ../src/viktrwlayer.c:2415
msgid "Merge when time between tracks less than:"
msgstr ""

#: ../src/viktrwlayer.c:2507
msgid "Split Threshold..."
msgstr ""

#: ../src/viktrwlayer.c:2508
msgid "Split when time between trackpoints exceeds:"
msgstr ""

#: ../src/viktrwlayer.c:2591
msgid "Waypoint Already Exists"
msgstr "Pukt orientacyjny już istnieje"

#: ../src/viktrwlayer.c:2632
msgid "Track Already Exists"
msgstr "Ścieżka już istnieje"

#: ../src/viktrwlayer.c:2754
#, fuzzy
msgid "_Goto"
msgstr "Idź do"

#: ../src/viktrwlayer.c:2762
msgid "_Visit Geocache Webpage"
msgstr ""

#: ../src/viktrwlayer.c:2777
#, fuzzy
msgid "_Goto Startpoint"
msgstr "Idź do punktu orientacyjnego"

#: ../src/viktrwlayer.c:2782
msgid "Goto \"_Center\""
msgstr ""

#: ../src/viktrwlayer.c:2787
#, fuzzy
msgid "Goto _Endpoint"
msgstr "Idź do punktu orientacyjnego"

#: ../src/viktrwlayer.c:2792
#, fuzzy
msgid "_Merge By Time"
msgstr "Łącz wg czasu"

#: ../src/viktrwlayer.c:2797
#, fuzzy
msgid "Merge _With Other Tracks..."
msgstr "Łącz z innymi ścieżkami..."

#: ../src/viktrwlayer.c:2802
#, fuzzy
msgid "_Split By Time"
msgstr "Podziel wg czasu"

#: ../src/viktrwlayer.c:2807
#, fuzzy
msgid "Down_load Maps Along Track..."
msgstr "Pobierz mapy wzdłuż ścieżki..."

#: ../src/viktrwlayer.c:2812
msgid "_Apply DEM Data"
msgstr ""

#: ../src/viktrwlayer.c:2817
msgid "E_xtend Track End"
msgstr ""

#: ../src/viktrwlayer.c:2822
#, fuzzy
msgid "Extend _Using Magic Scissors"
msgstr "Magiczne nożyczki"

#: ../src/viktrwlayer.c:2836
msgid "_View Google Directions"
msgstr ""

#: ../src/viktrwlayer.c:2842
msgid "Use with _Filter"
msgstr ""

#: ../src/viktrwlayer.c:3478
#, fuzzy
msgid "Track"
msgstr "Ścieżki"

#: ../src/viktrwlayer.c:3811
msgid "Could not launch eog to open file."
msgstr ""

#: ../src/viktrwlayer.c:3865
=======
#: ../src/viktrwlayer.c:1639 ../src/vikwindow.c:1638
msgid "The filename you requested could not be opened for writing."
msgstr "Nazwa pliku, którą wskazałeś, nie może być otwarta do zapisu."

#: ../src/viktrwlayer.c:1660
msgid "Find"
msgstr ""

#: ../src/viktrwlayer.c:1670
msgid "Waypoint Name:"
msgstr "Nazwa punktu orientacyjnego:"

#: ../src/viktrwlayer.c:1690
msgid "Waypoint not found in this layer."
msgstr "Punkt orientacyjny nie znaleziony w tej warstwie."

#: ../src/viktrwlayer.c:1787
msgid "_Goto Center of Layer"
msgstr ""

#: ../src/viktrwlayer.c:1792
msgid "Goto _Waypoint"
msgstr ""

#: ../src/viktrwlayer.c:1798
msgid "_Export Layer"
msgstr ""

#: ../src/viktrwlayer.c:1803
msgid "Export as GPS_Point"
msgstr ""

#: ../src/viktrwlayer.c:1808
msgid "Export as GPS_Mapper"
msgstr ""

#: ../src/viktrwlayer.c:1813
msgid "Export as _GPX"
msgstr ""

#: ../src/viktrwlayer.c:1818 ../src/viktrwlayer.c:2858
msgid "_New Waypoint"
msgstr ""

#: ../src/viktrwlayer.c:1825
msgid "_Add Wikipedia Waypoints"
msgstr ""

#: ../src/viktrwlayer.c:1830
msgid "Within _Layer Bounds"
msgstr ""

#: ../src/viktrwlayer.c:1835
msgid "Within _Current View"
msgstr ""

#: ../src/viktrwlayer.c:1842 ../src/viktrwlayer.c:2824
msgid "Upload to _OSM"
msgstr ""

#: ../src/viktrwlayer.c:2353
msgid "Failed. This track does not have timestamp"
msgstr "Błąd. Ta ścieżka nie ma znacznika czasowego."

#: ../src/viktrwlayer.c:2367
msgid "Failed. No other track in this layer has timestamp"
msgstr ""

#: ../src/viktrwlayer.c:2373
msgid "Merge with..."
msgstr "Łącz z..."

#: ../src/viktrwlayer.c:2373
msgid "Select track to merge with"
msgstr "Wybież sieżkę, z którą połączyć"

#: ../src/viktrwlayer.c:2410
msgid "Merge Threshold..."
msgstr ""

#: ../src/viktrwlayer.c:2411
msgid "Merge when time between tracks less than:"
msgstr ""

#: ../src/viktrwlayer.c:2503
msgid "Split Threshold..."
msgstr ""

#: ../src/viktrwlayer.c:2504
msgid "Split when time between trackpoints exceeds:"
msgstr ""

#: ../src/viktrwlayer.c:2587
msgid "Waypoint Already Exists"
msgstr "Pukt orientacyjny już istnieje"

#: ../src/viktrwlayer.c:2628
msgid "Track Already Exists"
msgstr "Ścieżka już istnieje"

#: ../src/viktrwlayer.c:2750
msgid "_Goto"
msgstr ""

#: ../src/viktrwlayer.c:2758
msgid "_Visit Geocache Webpage"
msgstr ""

#: ../src/viktrwlayer.c:2773
msgid "_Goto Startpoint"
msgstr ""

#: ../src/viktrwlayer.c:2778
msgid "Goto \"_Center\""
msgstr ""

#: ../src/viktrwlayer.c:2783
msgid "Goto _Endpoint"
msgstr ""

#: ../src/viktrwlayer.c:2788
msgid "_Merge By Time"
msgstr ""

#: ../src/viktrwlayer.c:2793
msgid "Merge _With Other Tracks..."
msgstr ""

#: ../src/viktrwlayer.c:2798
msgid "_Split By Time"
msgstr ""

#: ../src/viktrwlayer.c:2803
msgid "Down_load Maps Along Track..."
msgstr ""

#: ../src/viktrwlayer.c:2808
msgid "_Apply DEM Data"
msgstr ""

#: ../src/viktrwlayer.c:2813
msgid "E_xtend Track End"
msgstr ""

#: ../src/viktrwlayer.c:2818
msgid "Extend _Using Magic Scissors"
msgstr ""

#: ../src/viktrwlayer.c:2832
msgid "_View Google Directions"
msgstr ""

#: ../src/viktrwlayer.c:2838
msgid "Use with _Filter"
msgstr ""

#: ../src/viktrwlayer.c:3474
msgid "Track"
msgstr ""

#: ../src/viktrwlayer.c:3807
msgid "Could not launch eog to open file."
msgstr ""

#: ../src/viktrwlayer.c:3861
>>>>>>> b5e114b6
#, c-format
msgid "Creating %d Image Thumbnails..."
msgstr ""

<<<<<<< HEAD
#: ../src/viktrwlayer.c:4090
=======
#: ../src/viktrwlayer.c:4086
>>>>>>> b5e114b6
msgid "No map layer in use. Create one first"
msgstr "Brak warstw w użyciu. Utwórz najpierw jedną"

#: ../src/viktrwlayer_propwin.c:688
msgid "Failed spliting track. Track unchanged"
msgstr "Błąd podziału ścieżki. Ścieżka nie zmieniona"

#: ../src/viktrwlayer_propwin.c:705
msgid "Operation Aborted. Track unchanged"
msgstr "Operacja przerwana. Ś"

#: ../src/viktrwlayer_propwin.c:759
#, c-format
msgid "%s - Track Properties"
msgstr "%s - Właściwości ścieżki"

#: ../src/viktrwlayer_propwin.c:764
msgid "Split at Marker"
msgstr "Podziel przy znaczniku"

#: ../src/viktrwlayer_propwin.c:765
msgid "Split Segments"
msgstr "Podziel segmenty"

#: ../src/viktrwlayer_propwin.c:766
msgid "Reverse"
msgstr "Odwróć"

#: ../src/viktrwlayer_propwin.c:767
msgid "Delete Dupl."
msgstr "Usuń dupl."

#: ../src/viktrwlayer_propwin.c:790
msgid "<b>Comment:</b>"
msgstr "<b>Komentarz:</b>"

#: ../src/viktrwlayer_propwin.c:790
msgid "<b>Track Length:</b>"
msgstr "<b>Długość ścieżki:</b>"

#: ../src/viktrwlayer_propwin.c:790
msgid "<b>Trackpoints:</b>"
msgstr ""

#: ../src/viktrwlayer_propwin.c:790
msgid "<b>Segments:</b>"
msgstr "<b>Segmenty:</b>"

#: ../src/viktrwlayer_propwin.c:790
msgid "<b>Duplicate Points:</b>"
msgstr ""

#: ../src/viktrwlayer_propwin.c:790
msgid "<b>Max Speed:</b>"
msgstr "<b>Maksymalna prędkość:</b>"

#: ../src/viktrwlayer_propwin.c:790
msgid "<b>Avg. Speed:</b>"
msgstr "<b>Średnia prędkość:</b>"

#: ../src/viktrwlayer_propwin.c:790
msgid "<b>Avg. Dist. Between TPs:</b>"
msgstr ""

#: ../src/viktrwlayer_propwin.c:790
msgid "<b>Elevation Range:</b>"
msgstr ""

#: ../src/viktrwlayer_propwin.c:790
msgid "<b>Total Elevation Gain/Loss:</b>"
msgstr ""

#: ../src/viktrwlayer_propwin.c:790
msgid "<b>Start:</b>"
msgstr "<b>Start:</b>"

#: ../src/viktrwlayer_propwin.c:790
msgid "<b>End:</b>"
msgstr "<b>Koniec:</b>"

#: ../src/viktrwlayer_propwin.c:790
msgid "<b>Duration:</b>"
msgstr "<b>Czas trwania:</b>"

#: ../src/viktrwlayer_propwin.c:830 ../src/viktrwlayer_propwin.c:854
#: ../src/viktrwlayer_propwin.c:891 ../src/viktrwlayer_propwin.c:909
#: ../src/viktrwlayer_propwin.c:959 ../src/viktrwlayer_propwin.c:960
#: ../src/viktrwlayer_propwin.c:961 ../src/viktrwlayer_propwin.c:983
#: ../src/viktrwlayer_propwin.c:990
#, c-format
msgid "No Data"
msgstr "Brak danych"

#: ../src/viktrwlayer_propwin.c:956
#, c-format
msgid "%d minutes"
msgstr "%d minute"

#: ../src/viktrwlayer_propwin.c:979
msgid "Statistics"
msgstr "Statystyki"

#: ../src/viktrwlayer_propwin.c:984
msgid "<b>Track Distance:</b>"
msgstr "<b>Długość ścieżki:</b>"

#: ../src/viktrwlayer_propwin.c:985
msgid "Elevation-distance"
msgstr "Wysokość-odległość"

#: ../src/viktrwlayer_propwin.c:991
msgid "<b>Track Time:</b>"
msgstr "<b>Czas ścieżki:</b>"

#: ../src/viktrwlayer_propwin.c:992
msgid "Speed-time"
msgstr "Prędkość-czas"

#: ../src/viktrwlayer_tpwin.c:115
msgid "<b>Part of Track:</b>"
msgstr "<b>Część ścieżki:</b>"

#: ../src/viktrwlayer_tpwin.c:116
msgid "<b>Latitude:</b>"
msgstr "<b>Szerokość geograficzna:</b>"

#: ../src/viktrwlayer_tpwin.c:117
msgid "<b>Longitude:</b>"
msgstr "<b>Długość geograficzna:</b>"

#: ../src/viktrwlayer_tpwin.c:118
msgid "<b>Altitude:</b>"
msgstr "<b>Wysokość:</b>"

#: ../src/viktrwlayer_tpwin.c:119
msgid "<b>Timestamp:</b>"
msgstr "<b>TZnacznik czasowy:</b>"

#: ../src/viktrwlayer_tpwin.c:120
msgid "<b>Time:</b>"
msgstr "<b>Czas:</b>"

#: ../src/viktrwlayer_tpwin.c:121
msgid "<b>Distance Difference:</b>"
msgstr "<b>Różnica odległości:</b>"

#: ../src/viktrwlayer_tpwin.c:122
msgid "<b>Time Difference:</b>"
msgstr "<b>Różnica czasu:</b>"

#: ../src/viktrwlayer_tpwin.c:123
msgid "<b>\"Speed\" Between:</b>"
msgstr "<b>\"Prędkość\" pomiędzy:</b>"

#: ../src/viktrwlayer_tpwin.c:124
msgid "<b>VDOP:</b>"
msgstr "<b>VDOP:</b>"

#: ../src/viktrwlayer_tpwin.c:125
msgid "<b>HDOP:</b>"
msgstr "<b>HDOP:</b>"

#: ../src/viktrwlayer_tpwin.c:126
msgid "<b>PDOP:</b>"
msgstr "<b>PDOP:</b>"

#: ../src/viktrwlayer_tpwin.c:127
msgid "<b>SAT/FIX:</b>"
msgstr "<b>SAT/FIX:</b>"

#: ../src/viktrwlayer_tpwin.c:136
msgid "Trackpoint"
msgstr ""

#: ../src/viktrwlayer_tpwin.c:141
msgid "Split Here"
msgstr "Podziel tutaj"

#: ../src/viktrwlayer_tpwin.c:142
msgid "Join With Last"
msgstr ""

<<<<<<< HEAD
#: ../src/vikwindow.c:188
msgid "Pan"
msgstr ""

#: ../src/vikwindow.c:188
msgid "Zoom"
msgstr "Zbliżenie"

#: ../src/vikwindow.c:188
msgid "Ruler"
msgstr "Linijka"

#: ../src/vikwindow.c:364
=======
#: ../src/vikwindow.c:187
msgid "Pan"
msgstr ""

#: ../src/vikwindow.c:187
msgid "Zoom"
msgstr "Zbliżenie"

#: ../src/vikwindow.c:187
msgid "Ruler"
msgstr "Linijka"

#: ../src/vikwindow.c:363
>>>>>>> b5e114b6
#, c-format
msgid ""
"Do you want to save the changes you made to the document \"%s\"?\n"
"\n"
"Your changes will be lost if you don't save them."
msgstr ""
"Czy chcesz zapisać zmiany do dokumentu \"%s\"?\n"
"\n"
"Jeśi nie zapiszesz zmian, zostaną utracone."

<<<<<<< HEAD
#: ../src/vikwindow.c:367 ../src/vikwindow.c:1390
msgid "Untitled"
msgstr "Bez nazwy"

#: ../src/vikwindow.c:368
msgid "Don't Save"
msgstr "Nie zapisuj"

#: ../src/vikwindow.c:403
msgid "mpp"
msgstr ""

#: ../src/vikwindow.c:403
msgid "pixelfact"
msgstr ""

#: ../src/vikwindow.c:552
=======
#: ../src/vikwindow.c:366 ../src/vikwindow.c:1389
msgid "Untitled"
msgstr "Bez nazwy"

#: ../src/vikwindow.c:367
msgid "Don't Save"
msgstr "Nie zapisuj"

#: ../src/vikwindow.c:402
msgid "mpp"
msgstr ""

#: ../src/vikwindow.c:402
msgid "pixelfact"
msgstr ""

#: ../src/vikwindow.c:551
>>>>>>> b5e114b6
#, c-format
msgid "%s %s %dm"
msgstr "%s %s %dm"

<<<<<<< HEAD
#: ../src/vikwindow.c:554
#, fuzzy, c-format
msgid "%s %s %dft"
msgstr "%s %s %dm"

#: ../src/vikwindow.c:557
=======
#: ../src/vikwindow.c:553
#, c-format
msgid "%s %s %dft"
msgstr ""

#: ../src/vikwindow.c:556
>>>>>>> b5e114b6
#, c-format
msgid "%s %s"
msgstr "%s %s"

<<<<<<< HEAD
#: ../src/vikwindow.c:1179
msgid "You must select a layer to show its properties."
msgstr "Musisz zaznaczyć warstwę, aby pokazać jej właściwości."

#: ../src/vikwindow.c:1205
msgid "You must select a layer to delete."
msgstr "Musisz zaznaczyć warstwę do skasowania."

#: ../src/vikwindow.c:1502
=======
#: ../src/vikwindow.c:1178
msgid "You must select a layer to show its properties."
msgstr "Musisz zaznaczyć warstwę, aby pokazać jej właściwości."

#: ../src/vikwindow.c:1204
msgid "You must select a layer to delete."
msgstr "Musisz zaznaczyć warstwę do skasowania."

#: ../src/vikwindow.c:1501
>>>>>>> b5e114b6
#, c-format
msgid "Unable to add '%s' to the list of recently used documents"
msgstr ""

<<<<<<< HEAD
#: ../src/vikwindow.c:1516
msgid "The file you requested could not be opened."
msgstr "Nie można otworzyć żądanego pliku."

#: ../src/vikwindow.c:1562
msgid "Please select a GPS data file to open. "
msgstr "Proszę wybrać plik danych GPS do otwarcia. "

#: ../src/vikwindow.c:1605
msgid "Save as Viking File."
msgstr "Zapisz jako plik Viking."

#: ../src/vikwindow.c:1896
=======
#: ../src/vikwindow.c:1515
msgid "The file you requested could not be opened."
msgstr "Nie można otworzyć żądanego pliku."

#: ../src/vikwindow.c:1561
msgid "Please select a GPS data file to open. "
msgstr "Proszę wybrać plik danych GPS do otwarcia. "

#: ../src/vikwindow.c:1604
msgid "Save as Viking File."
msgstr "Zapisz jako plik Viking."

#: ../src/vikwindow.c:1895
>>>>>>> b5e114b6
msgid ""
"Viewable region outside allowable pixel size bounds for image. Clipping "
"width/height values."
msgstr ""

<<<<<<< HEAD
#: ../src/vikwindow.c:1918
=======
#: ../src/vikwindow.c:1917
>>>>>>> b5e114b6
#, c-format
msgid "Total area: %ldm x %ldm (%.3f sq. km)"
msgstr "Obszar całkowity: %ldm x %ldm (%.3f km kw.)"

<<<<<<< HEAD
#: ../src/vikwindow.c:1921
=======
#: ../src/vikwindow.c:1920
>>>>>>> b5e114b6
#, c-format
msgid "Total area: %ldm x %ldm (%.3f sq. miles)"
msgstr ""

#. todo: default for answers inside VikWindow or static (thruout instance)
<<<<<<< HEAD
#: ../src/vikwindow.c:1935
msgid "Save to Image File"
msgstr ""

#: ../src/vikwindow.c:1953
msgid "Width (pixels):"
msgstr "Szerokość (piksele):"

#: ../src/vikwindow.c:1955
msgid "Height (pixels):"
msgstr "Wysokość (piksele):"

#: ../src/vikwindow.c:1958
msgid "Zoom (meters per pixel):"
msgstr ""

#: ../src/vikwindow.c:1964
msgid "Area in current viewable window"
msgstr ""

#: ../src/vikwindow.c:1974
msgid "Save as PNG"
msgstr "Zapisz jako PNG"

#: ../src/vikwindow.c:1975
msgid "Save as JPEG"
msgstr "Zapisz jako JPEG"

#: ../src/vikwindow.c:1995
msgid "East-west image tiles:"
msgstr ""

#: ../src/vikwindow.c:1997
msgid "North-south image tiles:"
msgstr ""

#: ../src/vikwindow.c:2037
msgid "You must be in UTM mode to use this feature"
msgstr ""

#: ../src/vikwindow.c:2048
msgid "Save Image"
msgstr "Zapisz obraz"

#: ../src/vikwindow.c:2075
msgid "Choose a directory to hold images"
msgstr "Wskaż katalog dla przechowywania obrazów"

#: ../src/vikwindow.c:2161
msgid "Choose a background color"
msgstr "Wskaż kolor tła"

#: ../src/vikwindow.c:2182
msgid "_File"
msgstr "_Plik"

#: ../src/vikwindow.c:2183
msgid "_Edit"
msgstr "_Edycja"

#: ../src/vikwindow.c:2184
msgid "_View"
msgstr "_Podgląd"

#: ../src/vikwindow.c:2185 ../src/vikwindow.c:2269
msgid "_Zoom"
msgstr "_Zbliżenie"

#: ../src/vikwindow.c:2186 ../src/vikwindow.c:2268
msgid "_Pan"
msgstr ""

#: ../src/vikwindow.c:2187
msgid "_Layers"
msgstr "_Warstwy"

#: ../src/vikwindow.c:2188
msgid "_Tools"
msgstr "_Narzędzia"

#: ../src/vikwindow.c:2189
msgid "_Webtools"
msgstr ""

#: ../src/vikwindow.c:2190 ../src/vikwindow.c:2256
msgid "_Help"
msgstr "_Pomoc"

#: ../src/vikwindow.c:2192
msgid "_New"
msgstr "_Nowy"

#: ../src/vikwindow.c:2192
msgid "New file"
msgstr "Nowy plik"

#: ../src/vikwindow.c:2193
msgid "_Open..."
msgstr "_Otwórz..."

#: ../src/vikwindow.c:2193
msgid "Open a file"
msgstr "Otwórz plik"

#: ../src/vikwindow.c:2194
msgid "Open _Recent File"
msgstr "Otwórz ostatnio _używany plik"

#: ../src/vikwindow.c:2195
msgid "Append _File..."
msgstr "Dołącz _plik..."

#: ../src/vikwindow.c:2195
msgid "Append data from a different file"
msgstr "Dołącz dane z innego pliku"

#: ../src/vikwindow.c:2196
msgid "A_cquire"
msgstr ""

#: ../src/vikwindow.c:2197
msgid "From _GPS..."
msgstr "Z _GPS..."

#: ../src/vikwindow.c:2197
msgid "Transfer data from a GPS device"
msgstr "Transferuj dane z urządzenia GPS"

#: ../src/vikwindow.c:2198
msgid "Google _Directions..."
msgstr ""

#: ../src/vikwindow.c:2198
msgid "Get driving directions from Google"
msgstr ""

#: ../src/vikwindow.c:2200
msgid "Geo_caches..."
msgstr ""

#: ../src/vikwindow.c:2200
msgid "Get Geocaches from geocaching.com"
msgstr ""

#: ../src/vikwindow.c:2202
msgid "_Save"
msgstr "_Zapisz"

#: ../src/vikwindow.c:2202
msgid "Save the file"
msgstr "Zapisz plik"

#: ../src/vikwindow.c:2203
msgid "Save _As..."
msgstr "Zapisz _jako..."

#: ../src/vikwindow.c:2203
msgid "Save the file under different name"
msgstr "Zapisz plik pod inną nazwą"

#: ../src/vikwindow.c:2204
msgid "_Generate Image File..."
msgstr ""

#: ../src/vikwindow.c:2204
msgid "Save a snapshot of the workspace into a file"
msgstr ""

#: ../src/vikwindow.c:2205
msgid "Generate _Directory of Images..."
msgstr "Generuj _katalog ze zdjęciami..."

#: ../src/vikwindow.c:2205
msgid "FIXME:IMGDIR"
msgstr "FIXME:IMGDIR"

#: ../src/vikwindow.c:2208
msgid "_Print..."
msgstr "_Drukuj..."

#: ../src/vikwindow.c:2208
msgid "Print maps"
msgstr "Drukuj mapy"

#: ../src/vikwindow.c:2211
msgid "E_xit"
msgstr "_Wyjdź"

#: ../src/vikwindow.c:2211
msgid "Exit the program"
msgstr "Wyjdź z programu"

#: ../src/vikwindow.c:2212
msgid "Save and Exit"
msgstr "Zapisz i wyjdź"

#: ../src/vikwindow.c:2212
msgid "Save and Exit the program"
msgstr "Zapisz i wyjdź z programu"

#: ../src/vikwindow.c:2214
msgid "Go to the _Default Location"
msgstr ""

#: ../src/vikwindow.c:2214
msgid "Go to the default location"
msgstr "Idź do domyślnego położenia"

#: ../src/vikwindow.c:2215
#, fuzzy
msgid "Go to _Location..."
msgstr "Idź do położenia..."

#: ../src/vikwindow.c:2215
msgid "Go to address/place using text search"
msgstr "Idź do adresu/miejsca używając wyszukiwarki"

#: ../src/vikwindow.c:2216
msgid "_Go to Lat/Lon..."
msgstr "_Idź do szer/dług..."

#: ../src/vikwindow.c:2216
msgid "Go to arbitrary lat/lon coordinate"
msgstr ""

#: ../src/vikwindow.c:2217
msgid "Go to UTM..."
msgstr "Idź do UTM..."

#: ../src/vikwindow.c:2217
msgid "Go to arbitrary UTM coordinate"
msgstr ""

#: ../src/vikwindow.c:2218
#, fuzzy
msgid "Set Bac_kground Color..."
msgstr "Ustaw kolor tła..."

#: ../src/vikwindow.c:2219
msgid "Zoom _In"
msgstr "Zbl_iż"

#: ../src/vikwindow.c:2220
msgid "Zoom _Out"
msgstr "_Oddal"

#: ../src/vikwindow.c:2221
msgid "Zoom _To..."
msgstr ""

#: ../src/vikwindow.c:2222
msgid "0.25"
msgstr "0.25"

#: ../src/vikwindow.c:2223
msgid "0.5"
msgstr "0.5"

#: ../src/vikwindow.c:2224
msgid "1"
msgstr "1"

#: ../src/vikwindow.c:2225
msgid "2"
msgstr "2"

#: ../src/vikwindow.c:2226
msgid "4"
msgstr "4"

#: ../src/vikwindow.c:2227
msgid "8"
msgstr "8"

#: ../src/vikwindow.c:2228
msgid "16"
msgstr "16"

#: ../src/vikwindow.c:2229
msgid "32"
msgstr "32"

#: ../src/vikwindow.c:2230
msgid "64"
msgstr "64"

#: ../src/vikwindow.c:2231
msgid "128"
msgstr "128"

#: ../src/vikwindow.c:2232
msgid "256"
msgstr "256"

#: ../src/vikwindow.c:2233
msgid "512"
msgstr "512"

#: ../src/vikwindow.c:2234
msgid "1024"
msgstr "1024"

#: ../src/vikwindow.c:2235
msgid "2048"
msgstr "2048"

#: ../src/vikwindow.c:2236
msgid "4096"
msgstr "4096"

#: ../src/vikwindow.c:2237
msgid "8192"
msgstr "8192"

#: ../src/vikwindow.c:2238
msgid "16384"
msgstr "16384"

#: ../src/vikwindow.c:2239
msgid "32768"
msgstr "32768"

#: ../src/vikwindow.c:2240
msgid "Pan _North"
msgstr ""

#: ../src/vikwindow.c:2241
msgid "Pan _East"
msgstr ""

#: ../src/vikwindow.c:2242
msgid "Pan _South"
msgstr ""

#: ../src/vikwindow.c:2243
msgid "Pan _West"
msgstr ""

#: ../src/vikwindow.c:2244
msgid "Background _Jobs"
msgstr ""

#: ../src/vikwindow.c:2246
msgid "Cu_t"
msgstr "W_ytnij"

#: ../src/vikwindow.c:2247
msgid "_Copy"
msgstr "_Kopiuj"

#: ../src/vikwindow.c:2248
msgid "_Paste"
msgstr "_Wstaw"

#: ../src/vikwindow.c:2249
msgid "_Delete"
msgstr "_Skasuj"

#: ../src/vikwindow.c:2250
msgid "Delete All"
msgstr "Skasuj wszystko"

#: ../src/vikwindow.c:2251
msgid "_Flush Map Cache"
msgstr ""

#: ../src/vikwindow.c:2252
msgid "_Set the Default Location"
msgstr ""

#: ../src/vikwindow.c:2252
msgid "Set the Default Location to the current position"
msgstr ""

#: ../src/vikwindow.c:2253
msgid "_Preferences"
msgstr "_Preferencje"

#: ../src/vikwindow.c:2254
msgid "_Properties"
msgstr "_Właściwości"

#: ../src/vikwindow.c:2257
msgid "_About"
msgstr "_O programie"

#: ../src/vikwindow.c:2262
msgid "_UTM Mode"
msgstr "Tryb _UTM"

#: ../src/vikwindow.c:2263
msgid "_Expedia Mode"
msgstr ""

#: ../src/vikwindow.c:2264
msgid "_Mercator Mode"
msgstr ""

#: ../src/vikwindow.c:2268
msgid "Pan Tool"
msgstr ""

#: ../src/vikwindow.c:2269
msgid "Zoom Tool"
msgstr "Narzędzie zbliżania"

#: ../src/vikwindow.c:2270
msgid "_Ruler"
msgstr "_Linijka"

#: ../src/vikwindow.c:2270
msgid "Ruler Tool"
msgstr "Narzędzie linijki"

#: ../src/vikwindow.c:2274
msgid "_Show Scale"
msgstr "_Pokaż skalę"

#: ../src/vikwindow.c:2274
msgid "Show Scale"
msgstr "Pokaż skalę"

#: ../src/vikwindow.c:2275
msgid "Show _Center Mark"
msgstr ""

#: ../src/vikwindow.c:2275
msgid "Show Center Mark"
msgstr ""

#: ../src/vikwindow.c:2276
msgid "_Full Screen"
msgstr "_Pełny ekran"

#: ../src/vikwindow.c:2276
msgid "Activate full screen mode"
msgstr "Aktywuj tryb pełnego ekranu"

#: ../src/vikwindow.c:2277
#, fuzzy
msgid "Show Side Pa_nel"
msgstr "Pokaż panel boczny"

#: ../src/vikwindow.c:2277
msgid "Show Side Panel"
msgstr "Pokaż panel boczny"

#: ../src/vikwindow.c:2339
=======
#: ../src/vikwindow.c:1934
msgid "Save to Image File"
msgstr ""

#: ../src/vikwindow.c:1952
msgid "Width (pixels):"
msgstr "Szerokość (piksele):"

#: ../src/vikwindow.c:1954
msgid "Height (pixels):"
msgstr "Wysokość (piksele):"

#: ../src/vikwindow.c:1957
msgid "Zoom (meters per pixel):"
msgstr ""

#: ../src/vikwindow.c:1963
msgid "Area in current viewable window"
msgstr ""

#: ../src/vikwindow.c:1973
msgid "Save as PNG"
msgstr "Zapisz jako PNG"

#: ../src/vikwindow.c:1974
msgid "Save as JPEG"
msgstr "Zapisz jako JPEG"

#: ../src/vikwindow.c:1994
msgid "East-west image tiles:"
msgstr ""

#: ../src/vikwindow.c:1996
msgid "North-south image tiles:"
msgstr ""

#: ../src/vikwindow.c:2036
msgid "You must be in UTM mode to use this feature"
msgstr ""

#: ../src/vikwindow.c:2047
msgid "Save Image"
msgstr "Zapisz obraz"

#: ../src/vikwindow.c:2074
msgid "Choose a directory to hold images"
msgstr "Wskaż katalog dla przechowywania obrazów"

#: ../src/vikwindow.c:2160
msgid "Choose a background color"
msgstr "Wskaż kolor tła"

#: ../src/vikwindow.c:2181
msgid "_File"
msgstr "_Plik"

#: ../src/vikwindow.c:2182
msgid "_Edit"
msgstr "_Edycja"

#: ../src/vikwindow.c:2183
msgid "_View"
msgstr "_Podgląd"

#: ../src/vikwindow.c:2184 ../src/vikwindow.c:2268
msgid "_Zoom"
msgstr "_Zbliżenie"

#: ../src/vikwindow.c:2185 ../src/vikwindow.c:2267
msgid "_Pan"
msgstr ""

#: ../src/vikwindow.c:2186
msgid "_Layers"
msgstr "_Warstwy"

#: ../src/vikwindow.c:2187
msgid "_Tools"
msgstr "_Narzędzia"

#: ../src/vikwindow.c:2188
msgid "_Webtools"
msgstr ""

#: ../src/vikwindow.c:2189 ../src/vikwindow.c:2255
msgid "_Help"
msgstr "_Pomoc"

#: ../src/vikwindow.c:2191
msgid "_New"
msgstr "_Nowy"

#: ../src/vikwindow.c:2191
msgid "New file"
msgstr "Nowy plik"

#: ../src/vikwindow.c:2192
msgid "_Open..."
msgstr "_Otwórz..."

#: ../src/vikwindow.c:2192
msgid "Open a file"
msgstr "Otwórz plik"

#: ../src/vikwindow.c:2193
msgid "Open _Recent File"
msgstr "Otwórz ostatnio _używany plik"

#: ../src/vikwindow.c:2194
msgid "Append _File..."
msgstr "Dołącz _plik..."

#: ../src/vikwindow.c:2194
msgid "Append data from a different file"
msgstr "Dołącz dane z innego pliku"

#: ../src/vikwindow.c:2195
msgid "A_cquire"
msgstr ""

#: ../src/vikwindow.c:2196
msgid "From _GPS..."
msgstr "Z _GPS..."

#: ../src/vikwindow.c:2196
msgid "Transfer data from a GPS device"
msgstr "Transferuj dane z urządzenia GPS"

#: ../src/vikwindow.c:2197
msgid "Google _Directions..."
msgstr ""

#: ../src/vikwindow.c:2197
msgid "Get driving directions from Google"
msgstr ""

#: ../src/vikwindow.c:2199
msgid "Geo_caches..."
msgstr ""

#: ../src/vikwindow.c:2199
msgid "Get Geocaches from geocaching.com"
msgstr ""

#: ../src/vikwindow.c:2201
msgid "_Save"
msgstr "_Zapisz"

#: ../src/vikwindow.c:2201
msgid "Save the file"
msgstr "Zapisz plik"

#: ../src/vikwindow.c:2202
msgid "Save _As..."
msgstr "Zapisz _jako..."

#: ../src/vikwindow.c:2202
msgid "Save the file under different name"
msgstr "Zapisz plik pod inną nazwą"

#: ../src/vikwindow.c:2203
msgid "_Generate Image File..."
msgstr ""

#: ../src/vikwindow.c:2203
msgid "Save a snapshot of the workspace into a file"
msgstr ""

#: ../src/vikwindow.c:2204
msgid "Generate _Directory of Images..."
msgstr "Generuj _katalog ze zdjęciami..."

#: ../src/vikwindow.c:2204
msgid "FIXME:IMGDIR"
msgstr "FIXME:IMGDIR"

#: ../src/vikwindow.c:2207
msgid "_Print..."
msgstr "_Drukuj..."

#: ../src/vikwindow.c:2207
msgid "Print maps"
msgstr "Drukuj mapy"

#: ../src/vikwindow.c:2210
msgid "E_xit"
msgstr "_Wyjdź"

#: ../src/vikwindow.c:2210
msgid "Exit the program"
msgstr "Wyjdź z programu"

#: ../src/vikwindow.c:2211
msgid "Save and Exit"
msgstr "Zapisz i wyjdź"

#: ../src/vikwindow.c:2211
msgid "Save and Exit the program"
msgstr "Zapisz i wyjdź z programu"

#: ../src/vikwindow.c:2213
msgid "Go to the _Default Location"
msgstr ""

#: ../src/vikwindow.c:2213
msgid "Go to the default location"
msgstr "Idź do domyślnego położenia"

#: ../src/vikwindow.c:2214
msgid "Go to _Location..."
msgstr ""

#: ../src/vikwindow.c:2214
msgid "Go to address/place using text search"
msgstr "Idź do adresu/miejsca używając wyszukiwarki"

#: ../src/vikwindow.c:2215
msgid "_Go to Lat/Lon..."
msgstr "_Idź do szer/dług..."

#: ../src/vikwindow.c:2215
msgid "Go to arbitrary lat/lon coordinate"
msgstr ""

#: ../src/vikwindow.c:2216
msgid "Go to UTM..."
msgstr "Idź do UTM..."

#: ../src/vikwindow.c:2216
msgid "Go to arbitrary UTM coordinate"
msgstr ""

#: ../src/vikwindow.c:2217
msgid "Set Bac_kground Color..."
msgstr ""

#: ../src/vikwindow.c:2218
msgid "Zoom _In"
msgstr "Zbl_iż"

#: ../src/vikwindow.c:2219
msgid "Zoom _Out"
msgstr "_Oddal"

#: ../src/vikwindow.c:2220
msgid "Zoom _To..."
msgstr ""

#: ../src/vikwindow.c:2221
msgid "0.25"
msgstr "0.25"

#: ../src/vikwindow.c:2222
msgid "0.5"
msgstr "0.5"

#: ../src/vikwindow.c:2223
msgid "1"
msgstr "1"

#: ../src/vikwindow.c:2224
msgid "2"
msgstr "2"

#: ../src/vikwindow.c:2225
msgid "4"
msgstr "4"

#: ../src/vikwindow.c:2226
msgid "8"
msgstr "8"

#: ../src/vikwindow.c:2227
msgid "16"
msgstr "16"

#: ../src/vikwindow.c:2228
msgid "32"
msgstr "32"

#: ../src/vikwindow.c:2229
msgid "64"
msgstr "64"

#: ../src/vikwindow.c:2230
msgid "128"
msgstr "128"

#: ../src/vikwindow.c:2231
msgid "256"
msgstr "256"

#: ../src/vikwindow.c:2232
msgid "512"
msgstr "512"

#: ../src/vikwindow.c:2233
msgid "1024"
msgstr "1024"

#: ../src/vikwindow.c:2234
msgid "2048"
msgstr "2048"

#: ../src/vikwindow.c:2235
msgid "4096"
msgstr "4096"

#: ../src/vikwindow.c:2236
msgid "8192"
msgstr "8192"

#: ../src/vikwindow.c:2237
msgid "16384"
msgstr "16384"

#: ../src/vikwindow.c:2238
msgid "32768"
msgstr "32768"

#: ../src/vikwindow.c:2239
msgid "Pan _North"
msgstr ""

#: ../src/vikwindow.c:2240
msgid "Pan _East"
msgstr ""

#: ../src/vikwindow.c:2241
msgid "Pan _South"
msgstr ""

#: ../src/vikwindow.c:2242
msgid "Pan _West"
msgstr ""

#: ../src/vikwindow.c:2243
msgid "Background _Jobs"
msgstr ""

#: ../src/vikwindow.c:2245
msgid "Cu_t"
msgstr "W_ytnij"

#: ../src/vikwindow.c:2246
msgid "_Copy"
msgstr "_Kopiuj"

#: ../src/vikwindow.c:2247
msgid "_Paste"
msgstr "_Wstaw"

#: ../src/vikwindow.c:2248
msgid "_Delete"
msgstr "_Skasuj"

#: ../src/vikwindow.c:2249
msgid "Delete All"
msgstr "Skasuj wszystko"

#: ../src/vikwindow.c:2250
msgid "_Flush Map Cache"
msgstr ""

#: ../src/vikwindow.c:2251
msgid "_Set the Default Location"
msgstr ""

#: ../src/vikwindow.c:2251
msgid "Set the Default Location to the current position"
msgstr ""

#: ../src/vikwindow.c:2252
msgid "_Preferences"
msgstr "_Preferencje"

#: ../src/vikwindow.c:2253
msgid "_Properties"
msgstr "_Właściwości"

#: ../src/vikwindow.c:2256
msgid "_About"
msgstr "_O programie"

#: ../src/vikwindow.c:2261
msgid "_UTM Mode"
msgstr "Tryb _UTM"

#: ../src/vikwindow.c:2262
msgid "_Expedia Mode"
msgstr ""

#: ../src/vikwindow.c:2263
msgid "_Mercator Mode"
msgstr ""

#: ../src/vikwindow.c:2267
msgid "Pan Tool"
msgstr ""

#: ../src/vikwindow.c:2268
msgid "Zoom Tool"
msgstr "Narzędzie zbliżania"

#: ../src/vikwindow.c:2269
msgid "_Ruler"
msgstr "_Linijka"

#: ../src/vikwindow.c:2269
msgid "Ruler Tool"
msgstr "Narzędzie linijki"

#: ../src/vikwindow.c:2273
msgid "_Show Scale"
msgstr "_Pokaż skalę"

#: ../src/vikwindow.c:2273
msgid "Show Scale"
msgstr "Pokaż skalę"

#: ../src/vikwindow.c:2274
msgid "Show _Center Mark"
msgstr ""

#: ../src/vikwindow.c:2274
msgid "Show Center Mark"
msgstr ""

#: ../src/vikwindow.c:2275
msgid "_Full Screen"
msgstr "_Pełny ekran"

#: ../src/vikwindow.c:2275
msgid "Activate full screen mode"
msgstr "Aktywuj tryb pełnego ekranu"

#: ../src/vikwindow.c:2276
msgid "Show Side Pa_nel"
msgstr ""

#: ../src/vikwindow.c:2276
msgid "Show Side Panel"
msgstr "Pokaż panel boczny"

#: ../src/vikwindow.c:2338
>>>>>>> b5e114b6
#, c-format
msgid "New %s Layer"
msgstr "Nowa %s warstwa"

#: ../src/viking.desktop.in.h:1
msgid "GPS Data Manager"
msgstr "Menedżer danych GPS"

#: ../src/viking.desktop.in.h:2
msgid "Map Based GPS Data Manager (live data capable)."
msgstr ""

#: ../src/viking.desktop.in.h:3
msgid "Viking"
msgstr "Viking"

<<<<<<< HEAD
#~ msgid "Download new Onscreen Maps from server"
#~ msgstr "Pobierz nowe mapy Onscreen z serwera"

=======
>>>>>>> b5e114b6
#~ msgid "Create"
#~ msgstr "Utwórz"

#~ msgid "Export layer"
<<<<<<< HEAD
#~ msgstr "Eksportuj warstwę"
=======
#~ msgstr "Eksportuj warstwę"

#~ msgid "Goto"
#~ msgstr "Idź do"

#~ msgid "Merge By Time"
#~ msgstr "Łącz wg czasu"

#~ msgid "Split By Time"
#~ msgstr "Podziel wg czasu"

#~ msgid "Set Background Color..."
#~ msgstr "Ustaw kolor tła..."

#~ msgid "Download from GPS"
#~ msgstr "Pobierz z GPS"

#~ msgid "Redownload bad map(s)"
#~ msgstr "Pobierz ponownie złe mapy"

#~ msgid "Redownload all map(s)"
#~ msgstr "Pobierz ponownie wszystkie mapy"

#~ msgid "Goto Waypoint"
#~ msgstr "Idź do punktu orientacyjnego"

#~ msgid "New Waypoint"
#~ msgstr "Nowy punkt orientacyjny"

#~ msgid "Export to World File"
#~ msgstr "Eksportuj plik World"

#~ msgid "Empty All"
#~ msgstr "Wyczyść wszystko"

#~ msgid "Export as GPSMapper"
#~ msgstr "Eksportuj jako GPSMapper"

#~ msgid "Export as GPSPoint"
#~ msgstr "Eksportuj jako GPSPoint"

#~ msgid "Export as GPX"
#~ msgstr "Eksportuj jako GPX"

#~ msgid "Merge With Other Tracks..."
#~ msgstr "Łącz z innymi ścieżkami..."

#~ msgid "Download maps along track..."
#~ msgstr "Pobierz mapy wzdłuż ścieżki..."

#~ msgid "Download missing Onscreen Maps"
#~ msgstr "Pobierz brakujące mapy Onscreen"

#~ msgid "Download new Onscreen Maps from server"
#~ msgstr "Pobierz nowe mapy Onscreen z serwera"

#~ msgid "Go to Location..."
#~ msgstr "Idź do położenia..."
>>>>>>> b5e114b6
<|MERGE_RESOLUTION|>--- conflicted
+++ resolved
@@ -7,15 +7,9 @@
 msgstr ""
 "Project-Id-Version: viking\n"
 "Report-Msgid-Bugs-To: \n"
-<<<<<<< HEAD
-"POT-Creation-Date: 2010-11-17 22:31+0100\n"
-"PO-Revision-Date: 2010-07-29 10:28+0000\n"
-"Last-Translator: skrzat <Unknown>\n"
-=======
 "POT-Creation-Date: 2010-10-23 23:39+0200\n"
 "PO-Revision-Date: 2010-09-07 09:15+0000\n"
 "Last-Translator: Guilhem Bonnefille <guilhem.bonnefille@gmail.com>\n"
->>>>>>> b5e114b6
 "Language-Team: Polish <pl@li.org>\n"
 "Language: pl\n"
 "MIME-Version: 1.0\n"
@@ -34,11 +28,7 @@
 msgid "Error: acquisition failed."
 msgstr ""
 
-<<<<<<< HEAD
-#: ../src/acquire.c:149 ../src/vikgpslayer.c:1020
-=======
 #: ../src/acquire.c:149 ../src/vikgpslayer.c:1019
->>>>>>> b5e114b6
 msgid "Done."
 msgstr "Wykonano."
 
@@ -46,11 +36,7 @@
 msgid "No data."
 msgstr "Brak danych"
 
-<<<<<<< HEAD
-#: ../src/acquire.c:339 ../src/vikgpslayer.c:1059
-=======
 #: ../src/acquire.c:339 ../src/vikgpslayer.c:1058
->>>>>>> b5e114b6
 msgid "Status: detecting gpsbabel"
 msgstr ""
 
@@ -71,138 +57,102 @@
 msgid "Viking Background Jobs"
 msgstr ""
 
-#: ../src/clipboard.c:85
+#: ../src/clipboard.c:84
 msgid "paste failed"
 msgstr "błąd wstawiania"
 
-#: ../src/clipboard.c:95
+#: ../src/clipboard.c:94
 msgid "wrong clipboard data size"
 msgstr "zły rozmiar danych schowka"
 
-#: ../src/clipboard.c:114
+#: ../src/clipboard.c:113
 #, c-format
 msgid ""
 "The clipboard contains sublayer data for %s layers. You must select a layer "
 "of this type to paste the clipboard data."
 msgstr ""
 
-#: ../src/clipboard.c:220
+#: ../src/clipboard.c:219
 msgid ""
 "In order to paste a waypoint, please select an appropriate layer to paste "
 "into."
 msgstr ""
 
-<<<<<<< HEAD
-#: ../src/curl_download.c:118
-=======
 #: ../src/curl_download.c:115
->>>>>>> b5e114b6
 #, c-format
 msgid "%s() Curl perform failed: %s"
 msgstr ""
 
-<<<<<<< HEAD
-#: ../src/dialog.c:52
-=======
 #: ../src/dialog.c:49
->>>>>>> b5e114b6
 msgid "Go to Lat/Lon"
 msgstr "Idź do szer/dług"
 
-#: ../src/dialog.c:64 ../src/dialog.c:239
+#: ../src/dialog.c:61 ../src/dialog.c:236
 msgid "Latitude:"
 msgstr "Szerokość:"
 
-#: ../src/dialog.c:70 ../src/dialog.c:244
+#: ../src/dialog.c:67 ../src/dialog.c:241
 msgid "Longitude:"
 msgstr "Długość:"
 
-<<<<<<< HEAD
-#: ../src/dialog.c:100
-#, fuzzy
-msgid "Go to UTM"
-msgstr "Idź do UTM..."
-
-#: ../src/dialog.c:113
-=======
 #: ../src/dialog.c:97
 msgid "Go to UTM"
 msgstr ""
 
 #: ../src/dialog.c:110
->>>>>>> b5e114b6
 msgid "Northing:"
 msgstr ""
 
-#: ../src/dialog.c:119
+#: ../src/dialog.c:116
 msgid "Easting:"
 msgstr ""
 
-#: ../src/dialog.c:126
+#: ../src/dialog.c:123
 msgid "Zone:"
 msgstr "Strefa:"
 
-#: ../src/dialog.c:129
+#: ../src/dialog.c:126
 msgid "Letter:"
 msgstr "Litera:"
 
-#: ../src/dialog.c:190
+#: ../src/dialog.c:187
 msgid "Waypoint Properties"
 msgstr "Właściwości punktu orientacyjnego"
 
-#: ../src/dialog.c:227
+#: ../src/dialog.c:224
 msgid "Name:"
 msgstr "Nazwa:"
 
-#: ../src/dialog.c:249
+#: ../src/dialog.c:246
 msgid "Altitude:"
 msgstr "Wysokość:"
 
-#: ../src/dialog.c:254
+#: ../src/dialog.c:251
 msgid "Comment:"
 msgstr "Komentarz:"
 
-#: ../src/dialog.c:261
+#: ../src/dialog.c:258
 msgid "Image:"
 msgstr "Obraz:"
 
-#: ../src/dialog.c:266
+#: ../src/dialog.c:263
 msgid "Symbol:"
 msgstr "Symbol:"
 
-#: ../src/dialog.c:275
+#: ../src/dialog.c:272
 msgid "(none)"
 msgstr "(brak)"
 
 #. TODO: other checks (isalpha or whatever )
-#: ../src/dialog.c:330
+#: ../src/dialog.c:327
 msgid "Please enter a name for the waypoint."
 msgstr "Proszę wprowadzić nazwę punktu orientacyjnego."
 
-#: ../src/dialog.c:334
+#: ../src/dialog.c:331
 #, c-format
 msgid "The waypoint \"%s\" exists, do you want to overwrite it?"
 msgstr "Punkt orientacyjny \"%s\" istnieje, czy nadpisać go?"
 
-<<<<<<< HEAD
-#: ../src/dialog.c:485 ../src/geonamessearch.c:227
-msgid "Nothing was selected"
-msgstr "Nic nie zaznaczono"
-
-#: ../src/dialog.c:493
-msgid "Add Track"
-msgstr "Dodaj ścieżkę"
-
-#: ../src/dialog.c:501
-msgid "Track Name:"
-msgstr "Nazwa ścieżki:"
-
-#: ../src/dialog.c:519
-msgid "Please enter a name for the track."
-msgstr "Poszę podać nazwę dla ścieżki."
-
-#: ../src/dialog.c:523
-=======
 #: ../src/dialog.c:482 ../src/geonamessearch.c:228
 msgid "Nothing was selected"
 msgstr "Nic nie zaznaczono"
@@ -220,54 +170,10 @@
 msgstr "Poszę podać nazwę dla ścieżki."
 
 #: ../src/dialog.c:520
->>>>>>> b5e114b6
 #, c-format
 msgid "The track \"%s\" exists, do you want to overwrite it?"
 msgstr "Ścieżka \"%s\" istnieje, czy nadpisać?"
 
-<<<<<<< HEAD
-#: ../src/dialog.c:585
-msgid "Zoom Factors..."
-msgstr "Współczynniki zbliżenia..."
-
-#: ../src/dialog.c:599
-msgid "Zoom factor (in meters per pixel):"
-msgstr ""
-
-#: ../src/dialog.c:600
-msgid "X (easting): "
-msgstr ""
-
-#: ../src/dialog.c:601
-msgid "Y (northing): "
-msgstr ""
-
-#: ../src/dialog.c:606
-msgid "X and Y zoom factors must be equal"
-msgstr ""
-
-#: ../src/dialog.c:659
-msgid "1 min"
-msgstr "1 min"
-
-#: ../src/dialog.c:660
-msgid "1 hour"
-msgstr "1 godzina"
-
-#: ../src/dialog.c:661
-msgid "1 day"
-msgstr "1 dzień"
-
-#: ../src/dialog.c:662
-msgid "Custom (in minutes):"
-msgstr ""
-
-#: ../src/dialog.c:717
-msgid "GPS Data and Topo Analyzer, Explorer, and Manager."
-msgstr ""
-
-#: ../src/dialog.c:718
-=======
 #: ../src/dialog.c:582
 msgid "Zoom Factors..."
 msgstr "Współczynniki zbliżenia..."
@@ -309,7 +215,6 @@
 msgstr ""
 
 #: ../src/dialog.c:715
->>>>>>> b5e114b6
 msgid ""
 "This program is free software; you can redistribute it and/or modify it "
 "under the terms of the GNU General Public License as published by the Free "
@@ -326,21 +231,6 @@
 "Place, Suite 330, Boston, MA 02111-1307, USA"
 msgstr ""
 
-<<<<<<< HEAD
-#: ../src/dialog.c:746
-msgid "Translation is coordinated on http://launchpad.net/viking"
-msgstr ""
-
-#: ../src/dialog.c:754
-msgid "Download along track"
-msgstr ""
-
-#: ../src/dialog.c:756
-msgid "Map type:"
-msgstr "Typ mapy:"
-
-#: ../src/dialog.c:761
-=======
 #: ../src/dialog.c:749
 msgid "Download along track"
 msgstr ""
@@ -350,7 +240,6 @@
 msgstr "Typ mapy:"
 
 #: ../src/dialog.c:756
->>>>>>> b5e114b6
 msgid "Zoom level:"
 msgstr "Poziom zbliżenia:"
 
@@ -376,47 +265,47 @@
 "report and delete image file!): %s"
 msgstr ""
 
-#: ../src/geonamessearch.c:97
+#: ../src/geonamessearch.c:98
 msgid "Search"
 msgstr "Szukaj"
 
-#: ../src/geonamessearch.c:99
+#: ../src/geonamessearch.c:100
 msgid "No entries found!"
 msgstr "Nie znaleziono wpisów!"
 
-#: ../src/geonamessearch.c:253 ../src/googlesearch.c:120
+#: ../src/geonamessearch.c:254 ../src/googlesearch.c:121
 msgid "couldn't map temp file"
 msgstr ""
 
-#: ../src/geonamessearch.c:394 ../src/vikgototool.c:250
+#: ../src/geonamessearch.c:395 ../src/vikgototool.c:250
 msgid "couldn't open temp file"
 msgstr "nie można otworzyć pliku tymczasowego"
 
-#: ../src/globals.c:44
+#: ../src/globals.c:42
 msgid "Degree format:"
 msgstr "Format stopni:"
 
-#: ../src/globals.c:48
+#: ../src/globals.c:46
 msgid "Distance units:"
 msgstr "Jednostki odległości:"
 
-#: ../src/globals.c:52
+#: ../src/globals.c:50
 msgid "Speed units:"
 msgstr "Jednostki prędkości:"
 
-#: ../src/globals.c:56
+#: ../src/globals.c:54
 msgid "Height units:"
 msgstr "Jednostki wysokości:"
 
-#: ../src/globals.c:60
+#: ../src/globals.c:58
 msgid "Use large waypoint icons:"
 msgstr ""
 
-#: ../src/globals.c:64
+#: ../src/globals.c:62
 msgid "Default latitude:"
 msgstr "Domyślna szerokość geograficzna:"
 
-#: ../src/globals.c:67
+#: ../src/globals.c:65
 msgid "Default longitude:"
 msgstr "Domyślna długość geograficzna:"
 
@@ -466,24 +355,20 @@
 msgid "To:"
 msgstr "Do:"
 
-#: ../src/datasource_gps.c:55
+#: ../src/datasource_gps.c:53
 msgid "Acquire from GPS"
 msgstr "Pobierz z GPS"
 
-#: ../src/datasource_gps.c:56
+#: ../src/datasource_gps.c:54
 msgid "Acquired from GPS"
 msgstr "Pobrano z GPS"
 
-#: ../src/datasource_gps.c:144
+#: ../src/datasource_gps.c:142
 #, c-format
 msgid "using cmdline '%s' and file '%s'\n"
 msgstr ""
 
-<<<<<<< HEAD
-#: ../src/datasource_gps.c:206 ../src/vikgpslayer.c:762
-=======
 #: ../src/datasource_gps.c:204 ../src/vikgpslayer.c:761
->>>>>>> b5e114b6
 #, c-format
 msgid "Downloading %d waypoint..."
 msgid_plural "Downloading %d waypoints..."
@@ -491,92 +376,68 @@
 msgstr[1] "Pobieranie %d punktów pośrednich..."
 msgstr[2] "Pobieranie %d punktów pośrednich..."
 
-<<<<<<< HEAD
-#: ../src/datasource_gps.c:208 ../src/vikgpslayer.c:764
-=======
 #: ../src/datasource_gps.c:206 ../src/vikgpslayer.c:763
->>>>>>> b5e114b6
 #, c-format
 msgid "Downloading %d trackpoint..."
 msgid_plural "Downloading %d trackpoints..."
 msgstr[0] ""
 msgstr[1] ""
 
-#: ../src/datasource_gps.c:226
+#: ../src/datasource_gps.c:224
 #, c-format
 msgid "Downloaded %d out of %d %s..."
 msgstr "Pobrano %d z %d %s..."
 
-#: ../src/datasource_gps.c:228
+#: ../src/datasource_gps.c:226
 #, c-format
 msgid "Downloaded %d %s."
 msgstr "Pobrano %d %s."
 
-<<<<<<< HEAD
-#: ../src/datasource_gps.c:241 ../src/vikgpslayer.c:834
-=======
 #: ../src/datasource_gps.c:239 ../src/vikgpslayer.c:833
->>>>>>> b5e114b6
 #, c-format
 msgid "GPS Device: %s"
 msgstr "Urządzenie GPS: %s"
 
-<<<<<<< HEAD
-#: ../src/datasource_gps.c:330 ../src/vikgpslayer.c:146
-msgid "GPS Protocol:"
-msgstr "Protokół GPS:"
-
-#: ../src/datasource_gps.c:337 ../src/vikgpslayer.c:147
-=======
 #: ../src/datasource_gps.c:328 ../src/vikgpslayer.c:145
 msgid "GPS Protocol:"
 msgstr "Protokół GPS:"
 
 #: ../src/datasource_gps.c:335 ../src/vikgpslayer.c:146
->>>>>>> b5e114b6
 msgid "Serial Port:"
 msgstr "Port szeregowy:"
 
-#: ../src/datasource_gps.c:358
+#: ../src/datasource_gps.c:356
 msgid ""
 "Turn Off After Transfer\n"
 "(Garmin Only)"
 msgstr ""
 
-<<<<<<< HEAD
-#: ../src/datasource_gps.c:379 ../src/vikgpslayer.c:1064
-=======
 #: ../src/datasource_gps.c:377 ../src/vikgpslayer.c:1063
->>>>>>> b5e114b6
 msgid "GPS device: N/A"
 msgstr "Urządzenie GPS: N/A"
 
-#: ../src/dem.c:60 ../src/dem.c:74
+#: ../src/dem.c:59 ../src/dem.c:73
 msgid "Invalid DEM"
 msgstr "Nieprawidłowy DEM"
 
-#: ../src/dem.c:116
+#: ../src/dem.c:115
 msgid "Invalid DEM header"
 msgstr "Nieprawidłowy nagłówek DEM"
 
-#: ../src/dem.c:185 ../src/dem.c:198
+#: ../src/dem.c:184 ../src/dem.c:197
 msgid "Incorrect DEM Class B record: expected 1"
 msgstr ""
 
-#: ../src/dem.c:355
+#: ../src/dem.c:354
 #, c-format
 msgid "Couldn't map file %s: %s"
 msgstr ""
 
-#: ../src/download.c:112
+#: ../src/download.c:111
 msgid "Tile age (s):"
 msgstr ""
 
-<<<<<<< HEAD
-#: ../src/download.c:233
-=======
 #: ../src/download.c:232
->>>>>>> b5e114b6
 #, c-format
 msgid "Download error: %s"
 msgstr "Błąd pobierania: %s"
@@ -802,24 +663,6 @@
 msgid "Show version"
 msgstr "Pokaż wersję"
 
-<<<<<<< HEAD
-#: ../src/osm.c:82
-msgid "OSM (view)"
-msgstr "OSM (podgląd)"
-
-#: ../src/osm.c:86
-msgid "OSM (edit)"
-msgstr "OSM (edycja)"
-
-#: ../src/osm.c:90
-msgid "OSM (render)"
-msgstr ""
-
-#: ../src/preferences.c:287
-#, fuzzy
-msgid "Preferences"
-msgstr "_Preferencje"
-=======
 #: ../src/osm.c:81
 msgid "OSM (view)"
 msgstr "OSM (podgląd)"
@@ -835,7 +678,6 @@
 #: ../src/preferences.c:267
 msgid "Preferences"
 msgstr ""
->>>>>>> b5e114b6
 
 #: ../src/uibuilder.c:148
 msgid "Take care that this password will be stored clearly in a plain file."
@@ -860,14 +702,8 @@
 msgstr ""
 
 #: ../src/vikdemlayer.c:121
-<<<<<<< HEAD
-#, fuzzy
 msgid "Min Elev Color:"
-msgstr "Min wys:"
-=======
-msgid "Min Elev Color:"
-msgstr ""
->>>>>>> b5e114b6
+msgstr ""
 
 #: ../src/vikdemlayer.c:122
 msgid "Type:"
@@ -948,7 +784,7 @@
 msgid "The file you requested could not be opened for writing."
 msgstr "Plik, który wskazałeś nie może być otwarty do zapisu."
 
-#: ../src/vikgeoreflayer.c:432 ../src/viklayer.c:464
+#: ../src/vikgeoreflayer.c:432 ../src/viklayer.c:463
 msgid "Layer Properties"
 msgstr "Właściwości warstwy"
 
@@ -1001,23 +837,13 @@
 msgstr ""
 
 #: ../src/vikgeoreflayer.c:579
-<<<<<<< HEAD
-#, fuzzy
 msgid "_Goto Map Center"
-msgstr "Idź do punktu orientacyjnego"
+msgstr ""
 
 #: ../src/vikgeoreflayer.c:584
 #, fuzzy
 msgid "_Export to World File"
 msgstr "Eksportuj plik World"
-=======
-msgid "_Goto Map Center"
-msgstr ""
-
-#: ../src/vikgeoreflayer.c:584
-msgid "_Export to World File"
-msgstr ""
->>>>>>> b5e114b6
 
 #: ../src/vikgoto.c:77
 msgid "No goto tool available."
@@ -1039,53 +865,6 @@
 msgid "Enter address or place name:"
 msgstr "Wprowadź adres lub nazwę miejsca:"
 
-<<<<<<< HEAD
-#: ../src/vikgpslayer.c:150
-msgid "Recording tracks"
-msgstr "Nagrywanie ścieżek"
-
-#: ../src/vikgpslayer.c:151
-msgid "Jump to current position on start"
-msgstr "Skocz do aktualnej pozycji przy starcie"
-
-#: ../src/vikgpslayer.c:152
-msgid "Moving Map Method:"
-msgstr "Metoda przesuwania mapy:"
-
-#: ../src/vikgpslayer.c:153
-msgid "Gpsd Host:"
-msgstr ""
-
-#: ../src/vikgpslayer.c:154
-msgid "Gpsd Port:"
-msgstr ""
-
-#: ../src/vikgpslayer.c:155
-msgid "Gpsd Retry Interval (seconds):"
-msgstr ""
-
-#: ../src/vikgpslayer.c:219 ../src/vikgpslayer.c:1052
-msgid "GPS Download"
-msgstr ""
-
-#: ../src/vikgpslayer.c:219 ../src/vikgpslayer.c:1052
-msgid "GPS Upload"
-msgstr ""
-
-#: ../src/vikgpslayer.c:221
-msgid "GPS Realtime Tracking"
-msgstr ""
-
-#: ../src/vikgpslayer.c:384
-msgid "Unknown GPS Protocol"
-msgstr "Nieznany protokół GPS"
-
-#: ../src/vikgpslayer.c:403
-msgid "Unknown serial port device"
-msgstr "Nieznany port szeregowy urządzenia"
-
-#: ../src/vikgpslayer.c:469
-=======
 #: ../src/vikgpslayer.c:149
 msgid "Recording tracks"
 msgstr "Nagrywanie ścieżek"
@@ -1131,107 +910,61 @@
 msgstr "Nieznany port szeregowy urządzenia"
 
 #: ../src/vikgpslayer.c:468
->>>>>>> b5e114b6
 #, c-format
 msgid "%s: unknown parameter"
 msgstr "%s: nieznany parametr"
 
-<<<<<<< HEAD
-#: ../src/vikgpslayer.c:583
-#, fuzzy
+#: ../src/vikgpslayer.c:582
 msgid "_Upload to GPS"
-msgstr "Pobierz z GPS"
-
-#: ../src/vikgpslayer.c:588
+msgstr ""
+
+#: ../src/vikgpslayer.c:587
 #, fuzzy
 msgid "Download from _GPS"
 msgstr "Pobierz z GPS"
 
-#: ../src/vikgpslayer.c:605
+#: ../src/vikgpslayer.c:604
 msgid "Empty _Realtime"
 msgstr ""
 
-#: ../src/vikgpslayer.c:611
-#, fuzzy
+#: ../src/vikgpslayer.c:610
 msgid "E_mpty Upload"
-msgstr "Wyczyść wszystko"
-
-#: ../src/vikgpslayer.c:616
+msgstr ""
+
+#: ../src/vikgpslayer.c:615
 msgid "_Empty Download"
 msgstr ""
 
-#: ../src/vikgpslayer.c:621
+#: ../src/vikgpslayer.c:620
 #, fuzzy
 msgid "Empty _All"
 msgstr "Wyczyść wszystko"
-=======
-#: ../src/vikgpslayer.c:582
-msgid "_Upload to GPS"
-msgstr ""
-
-#: ../src/vikgpslayer.c:587
-msgid "Download from _GPS"
-msgstr ""
-
-#: ../src/vikgpslayer.c:604
-msgid "Empty _Realtime"
-msgstr ""
-
-#: ../src/vikgpslayer.c:610
-msgid "E_mpty Upload"
-msgstr ""
-
-#: ../src/vikgpslayer.c:615
-msgid "_Empty Download"
-msgstr ""
-
-#: ../src/vikgpslayer.c:620
-msgid "Empty _All"
-msgstr ""
->>>>>>> b5e114b6
 
 #.
 #. NB It's not fatal if this gives 2 for example! Hence removal of the g_assert
 #. This happens when copied GPS layer is deleted (not sure why the number_handlers would be 2)
 #. I don't think there's any side effects and certainly better than the program just aborting
-<<<<<<< HEAD
 #.
-#: ../src/vikgpslayer.c:637
-=======
-#. 
 #: ../src/vikgpslayer.c:636
->>>>>>> b5e114b6
 #, c-format
 msgid "Unexpected number of disconnected handlers: %d"
 msgstr ""
 
-<<<<<<< HEAD
-#: ../src/vikgpslayer.c:769
-=======
 #: ../src/vikgpslayer.c:768
->>>>>>> b5e114b6
 #, c-format
 msgid "Uploading %d waypoint..."
 msgid_plural "Uploading %d waypoints..."
 msgstr[0] ""
 msgstr[1] ""
 
-<<<<<<< HEAD
-#: ../src/vikgpslayer.c:771
-=======
 #: ../src/vikgpslayer.c:770
->>>>>>> b5e114b6
 #, c-format
 msgid "Uploading %d trackpoint..."
 msgid_plural "Uploading %d trackpoints..."
 msgstr[0] ""
 msgstr[1] ""
 
-<<<<<<< HEAD
-#: ../src/vikgpslayer.c:795
-=======
 #: ../src/vikgpslayer.c:794
->>>>>>> b5e114b6
 #, c-format
 msgid "Downloaded %d out of %d waypoint..."
 msgid_plural "Downloaded %d out of %d waypoints..."
@@ -1239,44 +972,28 @@
 msgstr[1] "Pobrano %d z %d punktów orientacyjnych..."
 msgstr[2] "Pobrano %d z %d punktów orientacyjnych..."
 
-<<<<<<< HEAD
-#: ../src/vikgpslayer.c:797
-=======
 #: ../src/vikgpslayer.c:796
->>>>>>> b5e114b6
 #, c-format
 msgid "Downloaded %d out of %d trackpoint..."
 msgid_plural "Downloaded %d out of %d trackpoints..."
 msgstr[0] ""
 msgstr[1] ""
 
-<<<<<<< HEAD
-#: ../src/vikgpslayer.c:801
-=======
 #: ../src/vikgpslayer.c:800
->>>>>>> b5e114b6
 #, c-format
 msgid "Uploaded %d out of %d waypoint..."
 msgid_plural "Uploaded %d out of %d waypoints..."
 msgstr[0] ""
 msgstr[1] ""
 
-<<<<<<< HEAD
-#: ../src/vikgpslayer.c:803
-=======
 #: ../src/vikgpslayer.c:802
->>>>>>> b5e114b6
 #, c-format
 msgid "Uploaded %d out of %d trackpoint..."
 msgid_plural "Uploaded %d out of %d trackpoints..."
 msgstr[0] ""
 msgstr[1] ""
 
-<<<<<<< HEAD
-#: ../src/vikgpslayer.c:810
-=======
 #: ../src/vikgpslayer.c:809
->>>>>>> b5e114b6
 #, c-format
 msgid "Downloaded %d waypoint"
 msgid_plural "Downloaded %d waypoints"
@@ -1284,44 +1001,28 @@
 msgstr[1] "Pobrano %d punktów orientacyjnych"
 msgstr[2] "Pobrano %d punktów orientacyjnych"
 
-<<<<<<< HEAD
-#: ../src/vikgpslayer.c:812
-=======
 #: ../src/vikgpslayer.c:811
->>>>>>> b5e114b6
 #, c-format
 msgid "Downloaded %d trackpoint"
 msgid_plural "Downloaded %d trackpoints"
 msgstr[0] ""
 msgstr[1] ""
 
-<<<<<<< HEAD
-#: ../src/vikgpslayer.c:816
-=======
 #: ../src/vikgpslayer.c:815
->>>>>>> b5e114b6
 #, c-format
 msgid "Uploaded %d waypoint"
 msgid_plural "Uploaded %d waypoints"
 msgstr[0] ""
 msgstr[1] ""
 
-<<<<<<< HEAD
-#: ../src/vikgpslayer.c:818
-=======
 #: ../src/vikgpslayer.c:817
->>>>>>> b5e114b6
 #, c-format
 msgid "Uploaded %d trackpoint"
 msgid_plural "Uploaded %d trackpoints"
 msgstr[0] ""
 msgstr[1] ""
 
-<<<<<<< HEAD
-#: ../src/vikgpslayer.c:1015
-=======
 #: ../src/vikgpslayer.c:1014
->>>>>>> b5e114b6
 msgid "Error: couldn't find gpsbabel."
 msgstr ""
 
@@ -1475,7 +1176,6 @@
 msgstr[2] "Pobieranie %d %s map..."
 
 #: ../src/vikmapslayer.c:1202
-<<<<<<< HEAD
 #, fuzzy
 msgid "Redownload _Bad Map(s)"
 msgstr "Pobierz ponownie złe mapy"
@@ -1489,18 +1189,6 @@
 #, fuzzy
 msgid "Redownload _All Map(s)"
 msgstr "Pobierz ponownie wszystkie mapy"
-=======
-msgid "Redownload _Bad Map(s)"
-msgstr ""
-
-#: ../src/vikmapslayer.c:1206
-msgid "Redownload _New Map(s)"
-msgstr ""
-
-#: ../src/vikmapslayer.c:1210
-msgid "Redownload _All Map(s)"
-msgstr ""
->>>>>>> b5e114b6
 
 #: ../src/vikmapslayer.c:1290
 #, c-format
@@ -1514,7 +1202,6 @@
 msgstr ""
 
 #: ../src/vikmapslayer.c:1325
-<<<<<<< HEAD
 #, fuzzy
 msgid "Download _Missing Onscreen Maps"
 msgstr "Pobierz brakujące mapy Onscreen"
@@ -1529,19 +1216,6 @@
 #, fuzzy
 msgid "Reload _All Onscreen Maps"
 msgstr "Pobierz brakujące mapy Onscreen"
-=======
-msgid "Download _Missing Onscreen Maps"
-msgstr ""
-
-#: ../src/vikmapslayer.c:1331
-msgid "Download _New Onscreen Maps"
-msgstr ""
-
-#. TODO Add GTK_STOCK_REFRESH icon
-#: ../src/vikmapslayer.c:1338
-msgid "Reload _All Onscreen Maps"
-msgstr ""
->>>>>>> b5e114b6
 
 #: ../src/viktreeview.c:203
 msgid "Layer Name"
@@ -1552,44 +1226,35 @@
 msgid "delete data from %s\n"
 msgstr "usuń dane z %s\n"
 
-#: ../src/viktrwlayer.c:310
+#: ../src/viktrwlayer.c:307
 msgid "Create Waypoint"
 msgstr "Utwórz punkt orientacyjny"
 
-#: ../src/viktrwlayer.c:313
+#: ../src/viktrwlayer.c:310
 msgid "Create Track"
 msgstr "Utwórz ścieżkę"
 
-#: ../src/viktrwlayer.c:317
+#: ../src/viktrwlayer.c:314
 msgid "Begin Track"
 msgstr "Rozpocznij ścieżkę"
 
-#: ../src/viktrwlayer.c:320
+#: ../src/viktrwlayer.c:317
 msgid "Edit Waypoint"
 msgstr "Edytuj punkt orientacyjny"
 
-#: ../src/viktrwlayer.c:325
+#: ../src/viktrwlayer.c:322
 msgid "Edit Trackpoint"
 msgstr ""
 
-#: ../src/viktrwlayer.c:330
+#: ../src/viktrwlayer.c:327
 msgid "Show Picture"
 msgstr "Pokaż zdjęcie"
 
-#: ../src/viktrwlayer.c:333
+#: ../src/viktrwlayer.c:330
 msgid "Magic Scissors"
 msgstr "Magiczne nożyczki"
 
 #. ***** PARAMETERS *****
-<<<<<<< HEAD
-#: ../src/viktrwlayer.c:340 ../src/viktrwlayer.c:1466
-#: ../src/viktrwlayer.c:1468
-msgid "Waypoints"
-msgstr "Punkty orientacyjne"
-
-#: ../src/viktrwlayer.c:340 ../src/viktrwlayer.c:1456
-#: ../src/viktrwlayer.c:1458
-=======
 #: ../src/viktrwlayer.c:337 ../src/viktrwlayer.c:1463
 #: ../src/viktrwlayer.c:1465
 msgid "Waypoints"
@@ -1597,149 +1262,137 @@
 
 #: ../src/viktrwlayer.c:337 ../src/viktrwlayer.c:1453
 #: ../src/viktrwlayer.c:1455
->>>>>>> b5e114b6
 msgid "Tracks"
 msgstr "Ścieżki"
 
+#: ../src/viktrwlayer.c:337
+msgid "Waypoint Images"
+msgstr ""
+
 #: ../src/viktrwlayer.c:340
-msgid "Waypoint Images"
-msgstr ""
-
-#: ../src/viktrwlayer.c:343
 msgid "Draw by Track"
 msgstr "Rysuj wg ścieżki"
 
-#: ../src/viktrwlayer.c:343
+#: ../src/viktrwlayer.c:340
 msgid "Draw by Velocity"
 msgstr "Rysuj wg prędkości"
 
-#: ../src/viktrwlayer.c:343
+#: ../src/viktrwlayer.c:340
 msgid "All Tracks Black"
 msgstr "Wszystkie ścieżki czarne"
 
-#: ../src/viktrwlayer.c:344
+#: ../src/viktrwlayer.c:341
 msgid "Filled Square"
 msgstr "Kwadrat wypełniony"
 
-#: ../src/viktrwlayer.c:344
+#: ../src/viktrwlayer.c:341
 msgid "Square"
 msgstr "Kwadrat"
 
-#: ../src/viktrwlayer.c:344
+#: ../src/viktrwlayer.c:341
 msgid "Circle"
 msgstr "Okrąg"
 
-#: ../src/viktrwlayer.c:344
+#: ../src/viktrwlayer.c:341
 msgid "X"
 msgstr "X"
 
-#: ../src/viktrwlayer.c:366
+#: ../src/viktrwlayer.c:363
 msgid "Track Drawing Mode:"
 msgstr "Tryb rysowania ścieżki:"
 
-#: ../src/viktrwlayer.c:367
+#: ../src/viktrwlayer.c:364
 msgid "Draw Track Lines"
 msgstr "Trysuj linie ścieżki"
 
-#: ../src/viktrwlayer.c:368
+#: ../src/viktrwlayer.c:365
 msgid "Draw Trackpoints"
 msgstr ""
 
-#: ../src/viktrwlayer.c:369
+#: ../src/viktrwlayer.c:366
 msgid "Draw Elevation"
 msgstr "Rysuj wysokość"
 
-#: ../src/viktrwlayer.c:370
+#: ../src/viktrwlayer.c:367
 msgid "Draw Elevation Height %:"
 msgstr ""
 
-#: ../src/viktrwlayer.c:372
+#: ../src/viktrwlayer.c:369
 msgid "Draw Stops"
 msgstr "Rysuj postoje"
 
-#: ../src/viktrwlayer.c:373
+#: ../src/viktrwlayer.c:370
 msgid "Min Stop Length (seconds):"
 msgstr "Min długość postoju (sekundy):"
 
-#: ../src/viktrwlayer.c:375
+#: ../src/viktrwlayer.c:372
 msgid "Track Thickness:"
 msgstr "Grubość ścieżki:"
 
-#: ../src/viktrwlayer.c:376
+#: ../src/viktrwlayer.c:373
 msgid "Track BG Thickness:"
 msgstr ""
 
-#: ../src/viktrwlayer.c:377
+#: ../src/viktrwlayer.c:374
 msgid "Track Background Color"
 msgstr ""
 
-#: ../src/viktrwlayer.c:378
+#: ../src/viktrwlayer.c:375
 msgid "Min Track Velocity:"
 msgstr "Min prędkość ścieżki:"
 
-#: ../src/viktrwlayer.c:379
+#: ../src/viktrwlayer.c:376
 msgid "Max Track Velocity:"
 msgstr "Maks prędkość ścieżki:"
 
-#: ../src/viktrwlayer.c:381
+#: ../src/viktrwlayer.c:378
 msgid "Draw Labels"
 msgstr "Rysuj etykiety"
 
-#: ../src/viktrwlayer.c:382
+#: ../src/viktrwlayer.c:379
 msgid "Waypoint Color:"
 msgstr "Kolor punktu orientacyjnego:"
 
-#: ../src/viktrwlayer.c:383
+#: ../src/viktrwlayer.c:380
 msgid "Waypoint Text:"
 msgstr "Opis punktu orientacyjnego:"
 
-#: ../src/viktrwlayer.c:384
+#: ../src/viktrwlayer.c:381
 msgid "Background:"
 msgstr "Tło:"
 
-#: ../src/viktrwlayer.c:385
+#: ../src/viktrwlayer.c:382
 msgid "Fake BG Color Translucency:"
 msgstr ""
 
-#: ../src/viktrwlayer.c:386
+#: ../src/viktrwlayer.c:383
 msgid "Waypoint marker:"
 msgstr "Znacznik puktu orientacyjnego:"
 
-#: ../src/viktrwlayer.c:387
+#: ../src/viktrwlayer.c:384
 msgid "Waypoint size:"
 msgstr "Rozmiar punktu orientacyjnego:"
 
-#: ../src/viktrwlayer.c:388
+#: ../src/viktrwlayer.c:385
 msgid "Draw Waypoint Symbols:"
 msgstr "Rysuj symbole puktów orientacyjnych:"
 
-#: ../src/viktrwlayer.c:390
+#: ../src/viktrwlayer.c:387
 msgid "Draw Waypoint Images"
 msgstr ""
 
-#: ../src/viktrwlayer.c:391
+#: ../src/viktrwlayer.c:388
 msgid "Image Size (pixels):"
 msgstr "Rozmiar obrazu (piksele):"
 
-#: ../src/viktrwlayer.c:392
+#: ../src/viktrwlayer.c:389
 msgid "Image Alpha:"
 msgstr ""
 
-#: ../src/viktrwlayer.c:393
+#: ../src/viktrwlayer.c:390
 msgid "Image Memory Cache Size:"
 msgstr "Rozmiar pamięci podręcznej obrazu:"
 
-<<<<<<< HEAD
-#: ../src/viktrwlayer.c:1605
-msgid "This layer has no waypoints or trackpoints."
-msgstr ""
-
-#: ../src/viktrwlayer.c:1613
-msgid "Export Layer"
-msgstr "Eksportuj warstwę"
-
-#: ../src/viktrwlayer.c:1632 ../src/vikwindow.c:1618 ../src/vikwindow.c:2061
-=======
 #: ../src/viktrwlayer.c:1602
 msgid "This layer has no waypoints or trackpoints."
 msgstr ""
@@ -1749,329 +1402,157 @@
 msgstr "Eksportuj warstwę"
 
 #: ../src/viktrwlayer.c:1629 ../src/vikwindow.c:1617 ../src/vikwindow.c:2060
->>>>>>> b5e114b6
 #, c-format
 msgid "The file \"%s\" exists, do you wish to overwrite it?"
 msgstr "Plik %s istnieje, czy nadpisać go?"
 
-<<<<<<< HEAD
-#: ../src/viktrwlayer.c:1642 ../src/vikwindow.c:1639
+#: ../src/viktrwlayer.c:1639 ../src/vikwindow.c:1638
 msgid "The filename you requested could not be opened for writing."
 msgstr "Nazwa pliku, którą wskazałeś, nie może być otwarta do zapisu."
 
-#: ../src/viktrwlayer.c:1663
+#: ../src/viktrwlayer.c:1660
 msgid "Find"
 msgstr ""
 
-#: ../src/viktrwlayer.c:1673
+#: ../src/viktrwlayer.c:1670
 msgid "Waypoint Name:"
 msgstr "Nazwa punktu orientacyjnego:"
 
-#: ../src/viktrwlayer.c:1693
+#: ../src/viktrwlayer.c:1690
 msgid "Waypoint not found in this layer."
 msgstr "Punkt orientacyjny nie znaleziony w tej warstwie."
 
-#: ../src/viktrwlayer.c:1790
+#: ../src/viktrwlayer.c:1787
 msgid "_Goto Center of Layer"
 msgstr ""
 
-#: ../src/viktrwlayer.c:1795
+#: ../src/viktrwlayer.c:1792
 #, fuzzy
 msgid "Goto _Waypoint"
 msgstr "Idź do punktu orientacyjnego"
 
-#: ../src/viktrwlayer.c:1801
+#: ../src/viktrwlayer.c:1798
 #, fuzzy
 msgid "_Export Layer"
 msgstr "Eksportuj warstwę"
 
-#: ../src/viktrwlayer.c:1806
+#: ../src/viktrwlayer.c:1803
 #, fuzzy
 msgid "Export as GPS_Point"
 msgstr "Eksportuj jako GPSPoint"
 
-#: ../src/viktrwlayer.c:1811
+#: ../src/viktrwlayer.c:1808
 #, fuzzy
 msgid "Export as GPS_Mapper"
 msgstr "Eksportuj jako GPSMapper"
 
-#: ../src/viktrwlayer.c:1816
+#: ../src/viktrwlayer.c:1813
 #, fuzzy
 msgid "Export as _GPX"
 msgstr "Eksportuj jako GPX"
 
-#: ../src/viktrwlayer.c:1821 ../src/viktrwlayer.c:2862
+#: ../src/viktrwlayer.c:1818 ../src/viktrwlayer.c:2858
 #, fuzzy
 msgid "_New Waypoint"
 msgstr "Nowy punkt orientacyjny"
 
-#: ../src/viktrwlayer.c:1828
+#: ../src/viktrwlayer.c:1825
 msgid "_Add Wikipedia Waypoints"
 msgstr ""
 
-#: ../src/viktrwlayer.c:1833
+#: ../src/viktrwlayer.c:1830
 msgid "Within _Layer Bounds"
 msgstr ""
 
-#: ../src/viktrwlayer.c:1838
+#: ../src/viktrwlayer.c:1835
 msgid "Within _Current View"
 msgstr ""
 
-#: ../src/viktrwlayer.c:1845 ../src/viktrwlayer.c:2828
+#: ../src/viktrwlayer.c:1842 ../src/viktrwlayer.c:2824
 msgid "Upload to _OSM"
 msgstr ""
 
-#: ../src/viktrwlayer.c:2357
+#: ../src/viktrwlayer.c:2353
 msgid "Failed. This track does not have timestamp"
 msgstr "Błąd. Ta ścieżka nie ma znacznika czasowego."
 
-#: ../src/viktrwlayer.c:2371
+#: ../src/viktrwlayer.c:2367
 msgid "Failed. No other track in this layer has timestamp"
 msgstr ""
 
-#: ../src/viktrwlayer.c:2377
+#: ../src/viktrwlayer.c:2373
 msgid "Merge with..."
 msgstr "Łącz z..."
 
-#: ../src/viktrwlayer.c:2377
+#: ../src/viktrwlayer.c:2373
 msgid "Select track to merge with"
 msgstr "Wybież sieżkę, z którą połączyć"
 
-#: ../src/viktrwlayer.c:2414
+#: ../src/viktrwlayer.c:2410
 msgid "Merge Threshold..."
 msgstr ""
 
-#: ../src/viktrwlayer.c:2415
+#: ../src/viktrwlayer.c:2411
 msgid "Merge when time between tracks less than:"
 msgstr ""
 
-#: ../src/viktrwlayer.c:2507
+#: ../src/viktrwlayer.c:2503
 msgid "Split Threshold..."
 msgstr ""
 
-#: ../src/viktrwlayer.c:2508
+#: ../src/viktrwlayer.c:2504
 msgid "Split when time between trackpoints exceeds:"
 msgstr ""
 
-#: ../src/viktrwlayer.c:2591
+#: ../src/viktrwlayer.c:2587
 msgid "Waypoint Already Exists"
 msgstr "Pukt orientacyjny już istnieje"
 
-#: ../src/viktrwlayer.c:2632
+#: ../src/viktrwlayer.c:2628
 msgid "Track Already Exists"
 msgstr "Ścieżka już istnieje"
 
-#: ../src/viktrwlayer.c:2754
+#: ../src/viktrwlayer.c:2750
 #, fuzzy
 msgid "_Goto"
 msgstr "Idź do"
 
-#: ../src/viktrwlayer.c:2762
+#: ../src/viktrwlayer.c:2758
 msgid "_Visit Geocache Webpage"
 msgstr ""
 
-#: ../src/viktrwlayer.c:2777
-#, fuzzy
+#: ../src/viktrwlayer.c:2773
 msgid "_Goto Startpoint"
-msgstr "Idź do punktu orientacyjnego"
-
-#: ../src/viktrwlayer.c:2782
+msgstr ""
+
+#: ../src/viktrwlayer.c:2778
 msgid "Goto \"_Center\""
 msgstr ""
 
-#: ../src/viktrwlayer.c:2787
-#, fuzzy
+#: ../src/viktrwlayer.c:2783
 msgid "Goto _Endpoint"
-msgstr "Idź do punktu orientacyjnego"
-
-#: ../src/viktrwlayer.c:2792
+msgstr ""
+
+#: ../src/viktrwlayer.c:2788
 #, fuzzy
 msgid "_Merge By Time"
 msgstr "Łącz wg czasu"
 
-#: ../src/viktrwlayer.c:2797
+#: ../src/viktrwlayer.c:2793
 #, fuzzy
 msgid "Merge _With Other Tracks..."
 msgstr "Łącz z innymi ścieżkami..."
 
-#: ../src/viktrwlayer.c:2802
+#: ../src/viktrwlayer.c:2798
 #, fuzzy
 msgid "_Split By Time"
 msgstr "Podziel wg czasu"
 
-#: ../src/viktrwlayer.c:2807
+#: ../src/viktrwlayer.c:2803
 #, fuzzy
 msgid "Down_load Maps Along Track..."
 msgstr "Pobierz mapy wzdłuż ścieżki..."
 
-#: ../src/viktrwlayer.c:2812
-msgid "_Apply DEM Data"
-msgstr ""
-
-#: ../src/viktrwlayer.c:2817
-msgid "E_xtend Track End"
-msgstr ""
-
-#: ../src/viktrwlayer.c:2822
-#, fuzzy
-msgid "Extend _Using Magic Scissors"
-msgstr "Magiczne nożyczki"
-
-#: ../src/viktrwlayer.c:2836
-msgid "_View Google Directions"
-msgstr ""
-
-#: ../src/viktrwlayer.c:2842
-msgid "Use with _Filter"
-msgstr ""
-
-#: ../src/viktrwlayer.c:3478
-#, fuzzy
-msgid "Track"
-msgstr "Ścieżki"
-
-#: ../src/viktrwlayer.c:3811
-msgid "Could not launch eog to open file."
-msgstr ""
-
-#: ../src/viktrwlayer.c:3865
-=======
-#: ../src/viktrwlayer.c:1639 ../src/vikwindow.c:1638
-msgid "The filename you requested could not be opened for writing."
-msgstr "Nazwa pliku, którą wskazałeś, nie może być otwarta do zapisu."
-
-#: ../src/viktrwlayer.c:1660
-msgid "Find"
-msgstr ""
-
-#: ../src/viktrwlayer.c:1670
-msgid "Waypoint Name:"
-msgstr "Nazwa punktu orientacyjnego:"
-
-#: ../src/viktrwlayer.c:1690
-msgid "Waypoint not found in this layer."
-msgstr "Punkt orientacyjny nie znaleziony w tej warstwie."
-
-#: ../src/viktrwlayer.c:1787
-msgid "_Goto Center of Layer"
-msgstr ""
-
-#: ../src/viktrwlayer.c:1792
-msgid "Goto _Waypoint"
-msgstr ""
-
-#: ../src/viktrwlayer.c:1798
-msgid "_Export Layer"
-msgstr ""
-
-#: ../src/viktrwlayer.c:1803
-msgid "Export as GPS_Point"
-msgstr ""
-
-#: ../src/viktrwlayer.c:1808
-msgid "Export as GPS_Mapper"
-msgstr ""
-
-#: ../src/viktrwlayer.c:1813
-msgid "Export as _GPX"
-msgstr ""
-
-#: ../src/viktrwlayer.c:1818 ../src/viktrwlayer.c:2858
-msgid "_New Waypoint"
-msgstr ""
-
-#: ../src/viktrwlayer.c:1825
-msgid "_Add Wikipedia Waypoints"
-msgstr ""
-
-#: ../src/viktrwlayer.c:1830
-msgid "Within _Layer Bounds"
-msgstr ""
-
-#: ../src/viktrwlayer.c:1835
-msgid "Within _Current View"
-msgstr ""
-
-#: ../src/viktrwlayer.c:1842 ../src/viktrwlayer.c:2824
-msgid "Upload to _OSM"
-msgstr ""
-
-#: ../src/viktrwlayer.c:2353
-msgid "Failed. This track does not have timestamp"
-msgstr "Błąd. Ta ścieżka nie ma znacznika czasowego."
-
-#: ../src/viktrwlayer.c:2367
-msgid "Failed. No other track in this layer has timestamp"
-msgstr ""
-
-#: ../src/viktrwlayer.c:2373
-msgid "Merge with..."
-msgstr "Łącz z..."
-
-#: ../src/viktrwlayer.c:2373
-msgid "Select track to merge with"
-msgstr "Wybież sieżkę, z którą połączyć"
-
-#: ../src/viktrwlayer.c:2410
-msgid "Merge Threshold..."
-msgstr ""
-
-#: ../src/viktrwlayer.c:2411
-msgid "Merge when time between tracks less than:"
-msgstr ""
-
-#: ../src/viktrwlayer.c:2503
-msgid "Split Threshold..."
-msgstr ""
-
-#: ../src/viktrwlayer.c:2504
-msgid "Split when time between trackpoints exceeds:"
-msgstr ""
-
-#: ../src/viktrwlayer.c:2587
-msgid "Waypoint Already Exists"
-msgstr "Pukt orientacyjny już istnieje"
-
-#: ../src/viktrwlayer.c:2628
-msgid "Track Already Exists"
-msgstr "Ścieżka już istnieje"
-
-#: ../src/viktrwlayer.c:2750
-msgid "_Goto"
-msgstr ""
-
-#: ../src/viktrwlayer.c:2758
-msgid "_Visit Geocache Webpage"
-msgstr ""
-
-#: ../src/viktrwlayer.c:2773
-msgid "_Goto Startpoint"
-msgstr ""
-
-#: ../src/viktrwlayer.c:2778
-msgid "Goto \"_Center\""
-msgstr ""
-
-#: ../src/viktrwlayer.c:2783
-msgid "Goto _Endpoint"
-msgstr ""
-
-#: ../src/viktrwlayer.c:2788
-msgid "_Merge By Time"
-msgstr ""
-
-#: ../src/viktrwlayer.c:2793
-msgid "Merge _With Other Tracks..."
-msgstr ""
-
-#: ../src/viktrwlayer.c:2798
-msgid "_Split By Time"
-msgstr ""
-
-#: ../src/viktrwlayer.c:2803
-msgid "Down_load Maps Along Track..."
-msgstr ""
-
 #: ../src/viktrwlayer.c:2808
 msgid "_Apply DEM Data"
 msgstr ""
@@ -2101,131 +1582,126 @@
 msgstr ""
 
 #: ../src/viktrwlayer.c:3861
->>>>>>> b5e114b6
 #, c-format
 msgid "Creating %d Image Thumbnails..."
 msgstr ""
 
-<<<<<<< HEAD
-#: ../src/viktrwlayer.c:4090
-=======
 #: ../src/viktrwlayer.c:4086
->>>>>>> b5e114b6
 msgid "No map layer in use. Create one first"
 msgstr "Brak warstw w użyciu. Utwórz najpierw jedną"
 
-#: ../src/viktrwlayer_propwin.c:688
+#: ../src/viktrwlayer_propwin.c:686
 msgid "Failed spliting track. Track unchanged"
 msgstr "Błąd podziału ścieżki. Ścieżka nie zmieniona"
 
-#: ../src/viktrwlayer_propwin.c:705
+#: ../src/viktrwlayer_propwin.c:703
 msgid "Operation Aborted. Track unchanged"
 msgstr "Operacja przerwana. Ś"
 
-#: ../src/viktrwlayer_propwin.c:759
+#: ../src/viktrwlayer_propwin.c:757
 #, c-format
 msgid "%s - Track Properties"
 msgstr "%s - Właściwości ścieżki"
 
-#: ../src/viktrwlayer_propwin.c:764
+#: ../src/viktrwlayer_propwin.c:762
 msgid "Split at Marker"
 msgstr "Podziel przy znaczniku"
 
-#: ../src/viktrwlayer_propwin.c:765
+#: ../src/viktrwlayer_propwin.c:763
 msgid "Split Segments"
 msgstr "Podziel segmenty"
 
-#: ../src/viktrwlayer_propwin.c:766
+#: ../src/viktrwlayer_propwin.c:764
 msgid "Reverse"
 msgstr "Odwróć"
 
-#: ../src/viktrwlayer_propwin.c:767
+#: ../src/viktrwlayer_propwin.c:765
 msgid "Delete Dupl."
 msgstr "Usuń dupl."
 
-#: ../src/viktrwlayer_propwin.c:790
+#: ../src/viktrwlayer_propwin.c:788
 msgid "<b>Comment:</b>"
 msgstr "<b>Komentarz:</b>"
 
-#: ../src/viktrwlayer_propwin.c:790
+#: ../src/viktrwlayer_propwin.c:788
 msgid "<b>Track Length:</b>"
 msgstr "<b>Długość ścieżki:</b>"
 
-#: ../src/viktrwlayer_propwin.c:790
+#: ../src/viktrwlayer_propwin.c:788
 msgid "<b>Trackpoints:</b>"
 msgstr ""
 
-#: ../src/viktrwlayer_propwin.c:790
+#: ../src/viktrwlayer_propwin.c:788
 msgid "<b>Segments:</b>"
 msgstr "<b>Segmenty:</b>"
 
-#: ../src/viktrwlayer_propwin.c:790
+#: ../src/viktrwlayer_propwin.c:788
 msgid "<b>Duplicate Points:</b>"
 msgstr ""
 
-#: ../src/viktrwlayer_propwin.c:790
+#: ../src/viktrwlayer_propwin.c:788
 msgid "<b>Max Speed:</b>"
 msgstr "<b>Maksymalna prędkość:</b>"
 
-#: ../src/viktrwlayer_propwin.c:790
+#: ../src/viktrwlayer_propwin.c:788
 msgid "<b>Avg. Speed:</b>"
 msgstr "<b>Średnia prędkość:</b>"
 
-#: ../src/viktrwlayer_propwin.c:790
+#: ../src/viktrwlayer_propwin.c:788
 msgid "<b>Avg. Dist. Between TPs:</b>"
 msgstr ""
 
-#: ../src/viktrwlayer_propwin.c:790
+#: ../src/viktrwlayer_propwin.c:788
 msgid "<b>Elevation Range:</b>"
 msgstr ""
 
-#: ../src/viktrwlayer_propwin.c:790
+#: ../src/viktrwlayer_propwin.c:788
 msgid "<b>Total Elevation Gain/Loss:</b>"
 msgstr ""
 
-#: ../src/viktrwlayer_propwin.c:790
+#: ../src/viktrwlayer_propwin.c:788
 msgid "<b>Start:</b>"
 msgstr "<b>Start:</b>"
 
-#: ../src/viktrwlayer_propwin.c:790
+#: ../src/viktrwlayer_propwin.c:788
 msgid "<b>End:</b>"
 msgstr "<b>Koniec:</b>"
 
-#: ../src/viktrwlayer_propwin.c:790
+#: ../src/viktrwlayer_propwin.c:788
 msgid "<b>Duration:</b>"
 msgstr "<b>Czas trwania:</b>"
 
-#: ../src/viktrwlayer_propwin.c:830 ../src/viktrwlayer_propwin.c:854
-#: ../src/viktrwlayer_propwin.c:891 ../src/viktrwlayer_propwin.c:909
-#: ../src/viktrwlayer_propwin.c:959 ../src/viktrwlayer_propwin.c:960
-#: ../src/viktrwlayer_propwin.c:961 ../src/viktrwlayer_propwin.c:983
-#: ../src/viktrwlayer_propwin.c:990
+#: ../src/viktrwlayer_propwin.c:828 ../src/viktrwlayer_propwin.c:852
+#: ../src/viktrwlayer_propwin.c:889 ../src/viktrwlayer_propwin.c:907
+#: ../src/viktrwlayer_propwin.c:957 ../src/viktrwlayer_propwin.c:958
+#: ../src/viktrwlayer_propwin.c:959 ../src/viktrwlayer_propwin.c:981
+#: ../src/viktrwlayer_propwin.c:988
 #, c-format
 msgid "No Data"
 msgstr "Brak danych"
 
-#: ../src/viktrwlayer_propwin.c:956
+#: ../src/viktrwlayer_propwin.c:954
 #, c-format
 msgid "%d minutes"
 msgstr "%d minute"
 
-#: ../src/viktrwlayer_propwin.c:979
+#: ../src/viktrwlayer_propwin.c:977
 msgid "Statistics"
 msgstr "Statystyki"
 
-#: ../src/viktrwlayer_propwin.c:984
+#: ../src/viktrwlayer_propwin.c:982
 msgid "<b>Track Distance:</b>"
 msgstr "<b>Długość ścieżki:</b>"
 
-#: ../src/viktrwlayer_propwin.c:985
+#: ../src/viktrwlayer_propwin.c:983
 msgid "Elevation-distance"
 msgstr "Wysokość-odległość"
 
-#: ../src/viktrwlayer_propwin.c:991
+#: ../src/viktrwlayer_propwin.c:989
 msgid "<b>Track Time:</b>"
 msgstr "<b>Czas ścieżki:</b>"
 
-#: ../src/viktrwlayer_propwin.c:992
+#: ../src/viktrwlayer_propwin.c:990
 msgid "Speed-time"
 msgstr "Prędkość-czas"
 
@@ -2293,21 +1769,6 @@
 msgid "Join With Last"
 msgstr ""
 
-<<<<<<< HEAD
-#: ../src/vikwindow.c:188
-msgid "Pan"
-msgstr ""
-
-#: ../src/vikwindow.c:188
-msgid "Zoom"
-msgstr "Zbliżenie"
-
-#: ../src/vikwindow.c:188
-msgid "Ruler"
-msgstr "Linijka"
-
-#: ../src/vikwindow.c:364
-=======
 #: ../src/vikwindow.c:187
 msgid "Pan"
 msgstr ""
@@ -2321,7 +1782,6 @@
 msgstr "Linijka"
 
 #: ../src/vikwindow.c:363
->>>>>>> b5e114b6
 #, c-format
 msgid ""
 "Do you want to save the changes you made to the document \"%s\"?\n"
@@ -2332,25 +1792,6 @@
 "\n"
 "Jeśi nie zapiszesz zmian, zostaną utracone."
 
-<<<<<<< HEAD
-#: ../src/vikwindow.c:367 ../src/vikwindow.c:1390
-msgid "Untitled"
-msgstr "Bez nazwy"
-
-#: ../src/vikwindow.c:368
-msgid "Don't Save"
-msgstr "Nie zapisuj"
-
-#: ../src/vikwindow.c:403
-msgid "mpp"
-msgstr ""
-
-#: ../src/vikwindow.c:403
-msgid "pixelfact"
-msgstr ""
-
-#: ../src/vikwindow.c:552
-=======
 #: ../src/vikwindow.c:366 ../src/vikwindow.c:1389
 msgid "Untitled"
 msgstr "Bez nazwy"
@@ -2368,41 +1809,20 @@
 msgstr ""
 
 #: ../src/vikwindow.c:551
->>>>>>> b5e114b6
 #, c-format
 msgid "%s %s %dm"
 msgstr "%s %s %dm"
 
-<<<<<<< HEAD
-#: ../src/vikwindow.c:554
-#, fuzzy, c-format
+#: ../src/vikwindow.c:553
+#, c-format
 msgid "%s %s %dft"
-msgstr "%s %s %dm"
-
-#: ../src/vikwindow.c:557
-=======
-#: ../src/vikwindow.c:553
-#, c-format
-msgid "%s %s %dft"
 msgstr ""
 
 #: ../src/vikwindow.c:556
->>>>>>> b5e114b6
 #, c-format
 msgid "%s %s"
 msgstr "%s %s"
 
-<<<<<<< HEAD
-#: ../src/vikwindow.c:1179
-msgid "You must select a layer to show its properties."
-msgstr "Musisz zaznaczyć warstwę, aby pokazać jej właściwości."
-
-#: ../src/vikwindow.c:1205
-msgid "You must select a layer to delete."
-msgstr "Musisz zaznaczyć warstwę do skasowania."
-
-#: ../src/vikwindow.c:1502
-=======
 #: ../src/vikwindow.c:1178
 msgid "You must select a layer to show its properties."
 msgstr "Musisz zaznaczyć warstwę, aby pokazać jej właściwości."
@@ -2412,26 +1832,10 @@
 msgstr "Musisz zaznaczyć warstwę do skasowania."
 
 #: ../src/vikwindow.c:1501
->>>>>>> b5e114b6
 #, c-format
 msgid "Unable to add '%s' to the list of recently used documents"
 msgstr ""
 
-<<<<<<< HEAD
-#: ../src/vikwindow.c:1516
-msgid "The file you requested could not be opened."
-msgstr "Nie można otworzyć żądanego pliku."
-
-#: ../src/vikwindow.c:1562
-msgid "Please select a GPS data file to open. "
-msgstr "Proszę wybrać plik danych GPS do otwarcia. "
-
-#: ../src/vikwindow.c:1605
-msgid "Save as Viking File."
-msgstr "Zapisz jako plik Viking."
-
-#: ../src/vikwindow.c:1896
-=======
 #: ../src/vikwindow.c:1515
 msgid "The file you requested could not be opened."
 msgstr "Nie można otworzyć żądanego pliku."
@@ -2445,927 +1849,470 @@
 msgstr "Zapisz jako plik Viking."
 
 #: ../src/vikwindow.c:1895
->>>>>>> b5e114b6
 msgid ""
 "Viewable region outside allowable pixel size bounds for image. Clipping "
 "width/height values."
 msgstr ""
 
-<<<<<<< HEAD
-#: ../src/vikwindow.c:1918
-=======
 #: ../src/vikwindow.c:1917
->>>>>>> b5e114b6
 #, c-format
 msgid "Total area: %ldm x %ldm (%.3f sq. km)"
 msgstr "Obszar całkowity: %ldm x %ldm (%.3f km kw.)"
 
-<<<<<<< HEAD
-#: ../src/vikwindow.c:1921
-=======
 #: ../src/vikwindow.c:1920
->>>>>>> b5e114b6
 #, c-format
 msgid "Total area: %ldm x %ldm (%.3f sq. miles)"
 msgstr ""
 
 #. todo: default for answers inside VikWindow or static (thruout instance)
-<<<<<<< HEAD
-#: ../src/vikwindow.c:1935
+#: ../src/vikwindow.c:1934
 msgid "Save to Image File"
 msgstr ""
 
-#: ../src/vikwindow.c:1953
+#: ../src/vikwindow.c:1952
 msgid "Width (pixels):"
 msgstr "Szerokość (piksele):"
 
-#: ../src/vikwindow.c:1955
+#: ../src/vikwindow.c:1954
 msgid "Height (pixels):"
 msgstr "Wysokość (piksele):"
 
-#: ../src/vikwindow.c:1958
+#: ../src/vikwindow.c:1957
 msgid "Zoom (meters per pixel):"
 msgstr ""
 
-#: ../src/vikwindow.c:1964
+#: ../src/vikwindow.c:1963
 msgid "Area in current viewable window"
 msgstr ""
 
-#: ../src/vikwindow.c:1974
+#: ../src/vikwindow.c:1973
 msgid "Save as PNG"
 msgstr "Zapisz jako PNG"
 
-#: ../src/vikwindow.c:1975
+#: ../src/vikwindow.c:1974
 msgid "Save as JPEG"
 msgstr "Zapisz jako JPEG"
 
-#: ../src/vikwindow.c:1995
+#: ../src/vikwindow.c:1994
 msgid "East-west image tiles:"
 msgstr ""
 
-#: ../src/vikwindow.c:1997
+#: ../src/vikwindow.c:1996
 msgid "North-south image tiles:"
 msgstr ""
 
-#: ../src/vikwindow.c:2037
+#: ../src/vikwindow.c:2036
 msgid "You must be in UTM mode to use this feature"
 msgstr ""
 
-#: ../src/vikwindow.c:2048
+#: ../src/vikwindow.c:2047
 msgid "Save Image"
 msgstr "Zapisz obraz"
 
-#: ../src/vikwindow.c:2075
+#: ../src/vikwindow.c:2074
 msgid "Choose a directory to hold images"
 msgstr "Wskaż katalog dla przechowywania obrazów"
 
-#: ../src/vikwindow.c:2161
+#: ../src/vikwindow.c:2160
 msgid "Choose a background color"
 msgstr "Wskaż kolor tła"
 
-#: ../src/vikwindow.c:2182
+#: ../src/vikwindow.c:2181
 msgid "_File"
 msgstr "_Plik"
 
-#: ../src/vikwindow.c:2183
+#: ../src/vikwindow.c:2182
 msgid "_Edit"
 msgstr "_Edycja"
 
-#: ../src/vikwindow.c:2184
+#: ../src/vikwindow.c:2183
 msgid "_View"
 msgstr "_Podgląd"
 
-#: ../src/vikwindow.c:2185 ../src/vikwindow.c:2269
+#: ../src/vikwindow.c:2184 ../src/vikwindow.c:2268
 msgid "_Zoom"
 msgstr "_Zbliżenie"
 
-#: ../src/vikwindow.c:2186 ../src/vikwindow.c:2268
+#: ../src/vikwindow.c:2185 ../src/vikwindow.c:2267
 msgid "_Pan"
 msgstr ""
 
-#: ../src/vikwindow.c:2187
+#: ../src/vikwindow.c:2186
 msgid "_Layers"
 msgstr "_Warstwy"
 
-#: ../src/vikwindow.c:2188
+#: ../src/vikwindow.c:2187
 msgid "_Tools"
 msgstr "_Narzędzia"
 
-#: ../src/vikwindow.c:2189
+#: ../src/vikwindow.c:2188
 msgid "_Webtools"
 msgstr ""
 
-#: ../src/vikwindow.c:2190 ../src/vikwindow.c:2256
+#: ../src/vikwindow.c:2189 ../src/vikwindow.c:2255
 msgid "_Help"
 msgstr "_Pomoc"
 
-#: ../src/vikwindow.c:2192
+#: ../src/vikwindow.c:2191
 msgid "_New"
 msgstr "_Nowy"
 
-#: ../src/vikwindow.c:2192
+#: ../src/vikwindow.c:2191
 msgid "New file"
 msgstr "Nowy plik"
 
-#: ../src/vikwindow.c:2193
+#: ../src/vikwindow.c:2192
 msgid "_Open..."
 msgstr "_Otwórz..."
 
-#: ../src/vikwindow.c:2193
+#: ../src/vikwindow.c:2192
 msgid "Open a file"
 msgstr "Otwórz plik"
 
-#: ../src/vikwindow.c:2194
+#: ../src/vikwindow.c:2193
 msgid "Open _Recent File"
 msgstr "Otwórz ostatnio _używany plik"
 
-#: ../src/vikwindow.c:2195
+#: ../src/vikwindow.c:2194
 msgid "Append _File..."
 msgstr "Dołącz _plik..."
 
-#: ../src/vikwindow.c:2195
+#: ../src/vikwindow.c:2194
 msgid "Append data from a different file"
 msgstr "Dołącz dane z innego pliku"
 
+#: ../src/vikwindow.c:2195
+msgid "A_cquire"
+msgstr ""
+
 #: ../src/vikwindow.c:2196
-msgid "A_cquire"
-msgstr ""
-
-#: ../src/vikwindow.c:2197
 msgid "From _GPS..."
 msgstr "Z _GPS..."
 
-#: ../src/vikwindow.c:2197
+#: ../src/vikwindow.c:2196
 msgid "Transfer data from a GPS device"
 msgstr "Transferuj dane z urządzenia GPS"
 
-#: ../src/vikwindow.c:2198
+#: ../src/vikwindow.c:2197
 msgid "Google _Directions..."
 msgstr ""
 
-#: ../src/vikwindow.c:2198
+#: ../src/vikwindow.c:2197
 msgid "Get driving directions from Google"
 msgstr ""
 
-#: ../src/vikwindow.c:2200
+#: ../src/vikwindow.c:2199
 msgid "Geo_caches..."
 msgstr ""
 
-#: ../src/vikwindow.c:2200
+#: ../src/vikwindow.c:2199
 msgid "Get Geocaches from geocaching.com"
 msgstr ""
 
-#: ../src/vikwindow.c:2202
+#: ../src/vikwindow.c:2201
 msgid "_Save"
 msgstr "_Zapisz"
 
-#: ../src/vikwindow.c:2202
+#: ../src/vikwindow.c:2201
 msgid "Save the file"
 msgstr "Zapisz plik"
 
-#: ../src/vikwindow.c:2203
+#: ../src/vikwindow.c:2202
 msgid "Save _As..."
 msgstr "Zapisz _jako..."
 
-#: ../src/vikwindow.c:2203
+#: ../src/vikwindow.c:2202
 msgid "Save the file under different name"
 msgstr "Zapisz plik pod inną nazwą"
 
+#: ../src/vikwindow.c:2203
+msgid "_Generate Image File..."
+msgstr ""
+
+#: ../src/vikwindow.c:2203
+msgid "Save a snapshot of the workspace into a file"
+msgstr ""
+
 #: ../src/vikwindow.c:2204
-msgid "_Generate Image File..."
-msgstr ""
-
-#: ../src/vikwindow.c:2204
-msgid "Save a snapshot of the workspace into a file"
-msgstr ""
-
-#: ../src/vikwindow.c:2205
 msgid "Generate _Directory of Images..."
 msgstr "Generuj _katalog ze zdjęciami..."
 
-#: ../src/vikwindow.c:2205
+#: ../src/vikwindow.c:2204
 msgid "FIXME:IMGDIR"
 msgstr "FIXME:IMGDIR"
 
-#: ../src/vikwindow.c:2208
+#: ../src/vikwindow.c:2207
 msgid "_Print..."
 msgstr "_Drukuj..."
 
-#: ../src/vikwindow.c:2208
+#: ../src/vikwindow.c:2207
 msgid "Print maps"
 msgstr "Drukuj mapy"
 
-#: ../src/vikwindow.c:2211
+#: ../src/vikwindow.c:2210
 msgid "E_xit"
 msgstr "_Wyjdź"
 
-#: ../src/vikwindow.c:2211
+#: ../src/vikwindow.c:2210
 msgid "Exit the program"
 msgstr "Wyjdź z programu"
 
-#: ../src/vikwindow.c:2212
+#: ../src/vikwindow.c:2211
 msgid "Save and Exit"
 msgstr "Zapisz i wyjdź"
 
-#: ../src/vikwindow.c:2212
+#: ../src/vikwindow.c:2211
 msgid "Save and Exit the program"
 msgstr "Zapisz i wyjdź z programu"
 
-#: ../src/vikwindow.c:2214
+#: ../src/vikwindow.c:2213
 msgid "Go to the _Default Location"
 msgstr ""
 
-#: ../src/vikwindow.c:2214
+#: ../src/vikwindow.c:2213
 msgid "Go to the default location"
 msgstr "Idź do domyślnego położenia"
 
-#: ../src/vikwindow.c:2215
+#: ../src/vikwindow.c:2214
 #, fuzzy
 msgid "Go to _Location..."
 msgstr "Idź do położenia..."
 
-#: ../src/vikwindow.c:2215
+#: ../src/vikwindow.c:2214
 msgid "Go to address/place using text search"
 msgstr "Idź do adresu/miejsca używając wyszukiwarki"
 
-#: ../src/vikwindow.c:2216
+#: ../src/vikwindow.c:2215
 msgid "_Go to Lat/Lon..."
 msgstr "_Idź do szer/dług..."
 
+#: ../src/vikwindow.c:2215
+msgid "Go to arbitrary lat/lon coordinate"
+msgstr ""
+
 #: ../src/vikwindow.c:2216
-msgid "Go to arbitrary lat/lon coordinate"
-msgstr ""
-
-#: ../src/vikwindow.c:2217
 msgid "Go to UTM..."
 msgstr "Idź do UTM..."
 
+#: ../src/vikwindow.c:2216
+msgid "Go to arbitrary UTM coordinate"
+msgstr ""
+
 #: ../src/vikwindow.c:2217
-msgid "Go to arbitrary UTM coordinate"
-msgstr ""
-
-#: ../src/vikwindow.c:2218
 #, fuzzy
 msgid "Set Bac_kground Color..."
 msgstr "Ustaw kolor tła..."
 
-#: ../src/vikwindow.c:2219
+#: ../src/vikwindow.c:2218
 msgid "Zoom _In"
 msgstr "Zbl_iż"
 
-#: ../src/vikwindow.c:2220
+#: ../src/vikwindow.c:2219
 msgid "Zoom _Out"
 msgstr "_Oddal"
 
+#: ../src/vikwindow.c:2220
+msgid "Zoom _To..."
+msgstr ""
+
 #: ../src/vikwindow.c:2221
-msgid "Zoom _To..."
-msgstr ""
-
-#: ../src/vikwindow.c:2222
 msgid "0.25"
 msgstr "0.25"
 
-#: ../src/vikwindow.c:2223
+#: ../src/vikwindow.c:2222
 msgid "0.5"
 msgstr "0.5"
 
-#: ../src/vikwindow.c:2224
+#: ../src/vikwindow.c:2223
 msgid "1"
 msgstr "1"
 
-#: ../src/vikwindow.c:2225
+#: ../src/vikwindow.c:2224
 msgid "2"
 msgstr "2"
 
-#: ../src/vikwindow.c:2226
+#: ../src/vikwindow.c:2225
 msgid "4"
 msgstr "4"
 
-#: ../src/vikwindow.c:2227
+#: ../src/vikwindow.c:2226
 msgid "8"
 msgstr "8"
 
-#: ../src/vikwindow.c:2228
+#: ../src/vikwindow.c:2227
 msgid "16"
 msgstr "16"
 
-#: ../src/vikwindow.c:2229
+#: ../src/vikwindow.c:2228
 msgid "32"
 msgstr "32"
 
-#: ../src/vikwindow.c:2230
+#: ../src/vikwindow.c:2229
 msgid "64"
 msgstr "64"
 
-#: ../src/vikwindow.c:2231
+#: ../src/vikwindow.c:2230
 msgid "128"
 msgstr "128"
 
-#: ../src/vikwindow.c:2232
+#: ../src/vikwindow.c:2231
 msgid "256"
 msgstr "256"
 
-#: ../src/vikwindow.c:2233
+#: ../src/vikwindow.c:2232
 msgid "512"
 msgstr "512"
 
-#: ../src/vikwindow.c:2234
+#: ../src/vikwindow.c:2233
 msgid "1024"
 msgstr "1024"
 
-#: ../src/vikwindow.c:2235
+#: ../src/vikwindow.c:2234
 msgid "2048"
 msgstr "2048"
 
-#: ../src/vikwindow.c:2236
+#: ../src/vikwindow.c:2235
 msgid "4096"
 msgstr "4096"
 
-#: ../src/vikwindow.c:2237
+#: ../src/vikwindow.c:2236
 msgid "8192"
 msgstr "8192"
 
-#: ../src/vikwindow.c:2238
+#: ../src/vikwindow.c:2237
 msgid "16384"
 msgstr "16384"
 
-#: ../src/vikwindow.c:2239
+#: ../src/vikwindow.c:2238
 msgid "32768"
 msgstr "32768"
 
+#: ../src/vikwindow.c:2239
+msgid "Pan _North"
+msgstr ""
+
 #: ../src/vikwindow.c:2240
-msgid "Pan _North"
+msgid "Pan _East"
 msgstr ""
 
 #: ../src/vikwindow.c:2241
-msgid "Pan _East"
+msgid "Pan _South"
 msgstr ""
 
 #: ../src/vikwindow.c:2242
-msgid "Pan _South"
+msgid "Pan _West"
 msgstr ""
 
 #: ../src/vikwindow.c:2243
-msgid "Pan _West"
-msgstr ""
-
-#: ../src/vikwindow.c:2244
 msgid "Background _Jobs"
 msgstr ""
 
-#: ../src/vikwindow.c:2246
+#: ../src/vikwindow.c:2245
 msgid "Cu_t"
 msgstr "W_ytnij"
 
-#: ../src/vikwindow.c:2247
+#: ../src/vikwindow.c:2246
 msgid "_Copy"
 msgstr "_Kopiuj"
 
-#: ../src/vikwindow.c:2248
+#: ../src/vikwindow.c:2247
 msgid "_Paste"
 msgstr "_Wstaw"
 
-#: ../src/vikwindow.c:2249
+#: ../src/vikwindow.c:2248
 msgid "_Delete"
 msgstr "_Skasuj"
 
-#: ../src/vikwindow.c:2250
+#: ../src/vikwindow.c:2249
 msgid "Delete All"
 msgstr "Skasuj wszystko"
 
+#: ../src/vikwindow.c:2250
+msgid "_Flush Map Cache"
+msgstr ""
+
 #: ../src/vikwindow.c:2251
-msgid "_Flush Map Cache"
+msgid "_Set the Default Location"
+msgstr ""
+
+#: ../src/vikwindow.c:2251
+msgid "Set the Default Location to the current position"
 msgstr ""
 
 #: ../src/vikwindow.c:2252
-msgid "_Set the Default Location"
-msgstr ""
-
-#: ../src/vikwindow.c:2252
-msgid "Set the Default Location to the current position"
-msgstr ""
-
-#: ../src/vikwindow.c:2253
 msgid "_Preferences"
 msgstr "_Preferencje"
 
-#: ../src/vikwindow.c:2254
+#: ../src/vikwindow.c:2253
 msgid "_Properties"
 msgstr "_Właściwości"
 
-#: ../src/vikwindow.c:2257
+#: ../src/vikwindow.c:2256
 msgid "_About"
 msgstr "_O programie"
 
-#: ../src/vikwindow.c:2262
+#: ../src/vikwindow.c:2261
 msgid "_UTM Mode"
 msgstr "Tryb _UTM"
 
+#: ../src/vikwindow.c:2262
+msgid "_Expedia Mode"
+msgstr ""
+
 #: ../src/vikwindow.c:2263
-msgid "_Expedia Mode"
-msgstr ""
-
-#: ../src/vikwindow.c:2264
 msgid "_Mercator Mode"
 msgstr ""
 
+#: ../src/vikwindow.c:2267
+msgid "Pan Tool"
+msgstr ""
+
 #: ../src/vikwindow.c:2268
-msgid "Pan Tool"
-msgstr ""
-
-#: ../src/vikwindow.c:2269
 msgid "Zoom Tool"
 msgstr "Narzędzie zbliżania"
 
-#: ../src/vikwindow.c:2270
+#: ../src/vikwindow.c:2269
 msgid "_Ruler"
 msgstr "_Linijka"
 
-#: ../src/vikwindow.c:2270
+#: ../src/vikwindow.c:2269
 msgid "Ruler Tool"
 msgstr "Narzędzie linijki"
 
-#: ../src/vikwindow.c:2274
+#: ../src/vikwindow.c:2273
 msgid "_Show Scale"
 msgstr "_Pokaż skalę"
 
-#: ../src/vikwindow.c:2274
+#: ../src/vikwindow.c:2273
 msgid "Show Scale"
 msgstr "Pokaż skalę"
 
+#: ../src/vikwindow.c:2274
+msgid "Show _Center Mark"
+msgstr ""
+
+#: ../src/vikwindow.c:2274
+msgid "Show Center Mark"
+msgstr ""
+
 #: ../src/vikwindow.c:2275
-msgid "Show _Center Mark"
-msgstr ""
-
-#: ../src/vikwindow.c:2275
-msgid "Show Center Mark"
-msgstr ""
-
-#: ../src/vikwindow.c:2276
 msgid "_Full Screen"
 msgstr "_Pełny ekran"
 
-#: ../src/vikwindow.c:2276
+#: ../src/vikwindow.c:2275
 msgid "Activate full screen mode"
 msgstr "Aktywuj tryb pełnego ekranu"
 
-#: ../src/vikwindow.c:2277
+#: ../src/vikwindow.c:2276
 #, fuzzy
 msgid "Show Side Pa_nel"
 msgstr "Pokaż panel boczny"
 
-#: ../src/vikwindow.c:2277
-msgid "Show Side Panel"
-msgstr "Pokaż panel boczny"
-
-#: ../src/vikwindow.c:2339
-=======
-#: ../src/vikwindow.c:1934
-msgid "Save to Image File"
-msgstr ""
-
-#: ../src/vikwindow.c:1952
-msgid "Width (pixels):"
-msgstr "Szerokość (piksele):"
-
-#: ../src/vikwindow.c:1954
-msgid "Height (pixels):"
-msgstr "Wysokość (piksele):"
-
-#: ../src/vikwindow.c:1957
-msgid "Zoom (meters per pixel):"
-msgstr ""
-
-#: ../src/vikwindow.c:1963
-msgid "Area in current viewable window"
-msgstr ""
-
-#: ../src/vikwindow.c:1973
-msgid "Save as PNG"
-msgstr "Zapisz jako PNG"
-
-#: ../src/vikwindow.c:1974
-msgid "Save as JPEG"
-msgstr "Zapisz jako JPEG"
-
-#: ../src/vikwindow.c:1994
-msgid "East-west image tiles:"
-msgstr ""
-
-#: ../src/vikwindow.c:1996
-msgid "North-south image tiles:"
-msgstr ""
-
-#: ../src/vikwindow.c:2036
-msgid "You must be in UTM mode to use this feature"
-msgstr ""
-
-#: ../src/vikwindow.c:2047
-msgid "Save Image"
-msgstr "Zapisz obraz"
-
-#: ../src/vikwindow.c:2074
-msgid "Choose a directory to hold images"
-msgstr "Wskaż katalog dla przechowywania obrazów"
-
-#: ../src/vikwindow.c:2160
-msgid "Choose a background color"
-msgstr "Wskaż kolor tła"
-
-#: ../src/vikwindow.c:2181
-msgid "_File"
-msgstr "_Plik"
-
-#: ../src/vikwindow.c:2182
-msgid "_Edit"
-msgstr "_Edycja"
-
-#: ../src/vikwindow.c:2183
-msgid "_View"
-msgstr "_Podgląd"
-
-#: ../src/vikwindow.c:2184 ../src/vikwindow.c:2268
-msgid "_Zoom"
-msgstr "_Zbliżenie"
-
-#: ../src/vikwindow.c:2185 ../src/vikwindow.c:2267
-msgid "_Pan"
-msgstr ""
-
-#: ../src/vikwindow.c:2186
-msgid "_Layers"
-msgstr "_Warstwy"
-
-#: ../src/vikwindow.c:2187
-msgid "_Tools"
-msgstr "_Narzędzia"
-
-#: ../src/vikwindow.c:2188
-msgid "_Webtools"
-msgstr ""
-
-#: ../src/vikwindow.c:2189 ../src/vikwindow.c:2255
-msgid "_Help"
-msgstr "_Pomoc"
-
-#: ../src/vikwindow.c:2191
-msgid "_New"
-msgstr "_Nowy"
-
-#: ../src/vikwindow.c:2191
-msgid "New file"
-msgstr "Nowy plik"
-
-#: ../src/vikwindow.c:2192
-msgid "_Open..."
-msgstr "_Otwórz..."
-
-#: ../src/vikwindow.c:2192
-msgid "Open a file"
-msgstr "Otwórz plik"
-
-#: ../src/vikwindow.c:2193
-msgid "Open _Recent File"
-msgstr "Otwórz ostatnio _używany plik"
-
-#: ../src/vikwindow.c:2194
-msgid "Append _File..."
-msgstr "Dołącz _plik..."
-
-#: ../src/vikwindow.c:2194
-msgid "Append data from a different file"
-msgstr "Dołącz dane z innego pliku"
-
-#: ../src/vikwindow.c:2195
-msgid "A_cquire"
-msgstr ""
-
-#: ../src/vikwindow.c:2196
-msgid "From _GPS..."
-msgstr "Z _GPS..."
-
-#: ../src/vikwindow.c:2196
-msgid "Transfer data from a GPS device"
-msgstr "Transferuj dane z urządzenia GPS"
-
-#: ../src/vikwindow.c:2197
-msgid "Google _Directions..."
-msgstr ""
-
-#: ../src/vikwindow.c:2197
-msgid "Get driving directions from Google"
-msgstr ""
-
-#: ../src/vikwindow.c:2199
-msgid "Geo_caches..."
-msgstr ""
-
-#: ../src/vikwindow.c:2199
-msgid "Get Geocaches from geocaching.com"
-msgstr ""
-
-#: ../src/vikwindow.c:2201
-msgid "_Save"
-msgstr "_Zapisz"
-
-#: ../src/vikwindow.c:2201
-msgid "Save the file"
-msgstr "Zapisz plik"
-
-#: ../src/vikwindow.c:2202
-msgid "Save _As..."
-msgstr "Zapisz _jako..."
-
-#: ../src/vikwindow.c:2202
-msgid "Save the file under different name"
-msgstr "Zapisz plik pod inną nazwą"
-
-#: ../src/vikwindow.c:2203
-msgid "_Generate Image File..."
-msgstr ""
-
-#: ../src/vikwindow.c:2203
-msgid "Save a snapshot of the workspace into a file"
-msgstr ""
-
-#: ../src/vikwindow.c:2204
-msgid "Generate _Directory of Images..."
-msgstr "Generuj _katalog ze zdjęciami..."
-
-#: ../src/vikwindow.c:2204
-msgid "FIXME:IMGDIR"
-msgstr "FIXME:IMGDIR"
-
-#: ../src/vikwindow.c:2207
-msgid "_Print..."
-msgstr "_Drukuj..."
-
-#: ../src/vikwindow.c:2207
-msgid "Print maps"
-msgstr "Drukuj mapy"
-
-#: ../src/vikwindow.c:2210
-msgid "E_xit"
-msgstr "_Wyjdź"
-
-#: ../src/vikwindow.c:2210
-msgid "Exit the program"
-msgstr "Wyjdź z programu"
-
-#: ../src/vikwindow.c:2211
-msgid "Save and Exit"
-msgstr "Zapisz i wyjdź"
-
-#: ../src/vikwindow.c:2211
-msgid "Save and Exit the program"
-msgstr "Zapisz i wyjdź z programu"
-
-#: ../src/vikwindow.c:2213
-msgid "Go to the _Default Location"
-msgstr ""
-
-#: ../src/vikwindow.c:2213
-msgid "Go to the default location"
-msgstr "Idź do domyślnego położenia"
-
-#: ../src/vikwindow.c:2214
-msgid "Go to _Location..."
-msgstr ""
-
-#: ../src/vikwindow.c:2214
-msgid "Go to address/place using text search"
-msgstr "Idź do adresu/miejsca używając wyszukiwarki"
-
-#: ../src/vikwindow.c:2215
-msgid "_Go to Lat/Lon..."
-msgstr "_Idź do szer/dług..."
-
-#: ../src/vikwindow.c:2215
-msgid "Go to arbitrary lat/lon coordinate"
-msgstr ""
-
-#: ../src/vikwindow.c:2216
-msgid "Go to UTM..."
-msgstr "Idź do UTM..."
-
-#: ../src/vikwindow.c:2216
-msgid "Go to arbitrary UTM coordinate"
-msgstr ""
-
-#: ../src/vikwindow.c:2217
-msgid "Set Bac_kground Color..."
-msgstr ""
-
-#: ../src/vikwindow.c:2218
-msgid "Zoom _In"
-msgstr "Zbl_iż"
-
-#: ../src/vikwindow.c:2219
-msgid "Zoom _Out"
-msgstr "_Oddal"
-
-#: ../src/vikwindow.c:2220
-msgid "Zoom _To..."
-msgstr ""
-
-#: ../src/vikwindow.c:2221
-msgid "0.25"
-msgstr "0.25"
-
-#: ../src/vikwindow.c:2222
-msgid "0.5"
-msgstr "0.5"
-
-#: ../src/vikwindow.c:2223
-msgid "1"
-msgstr "1"
-
-#: ../src/vikwindow.c:2224
-msgid "2"
-msgstr "2"
-
-#: ../src/vikwindow.c:2225
-msgid "4"
-msgstr "4"
-
-#: ../src/vikwindow.c:2226
-msgid "8"
-msgstr "8"
-
-#: ../src/vikwindow.c:2227
-msgid "16"
-msgstr "16"
-
-#: ../src/vikwindow.c:2228
-msgid "32"
-msgstr "32"
-
-#: ../src/vikwindow.c:2229
-msgid "64"
-msgstr "64"
-
-#: ../src/vikwindow.c:2230
-msgid "128"
-msgstr "128"
-
-#: ../src/vikwindow.c:2231
-msgid "256"
-msgstr "256"
-
-#: ../src/vikwindow.c:2232
-msgid "512"
-msgstr "512"
-
-#: ../src/vikwindow.c:2233
-msgid "1024"
-msgstr "1024"
-
-#: ../src/vikwindow.c:2234
-msgid "2048"
-msgstr "2048"
-
-#: ../src/vikwindow.c:2235
-msgid "4096"
-msgstr "4096"
-
-#: ../src/vikwindow.c:2236
-msgid "8192"
-msgstr "8192"
-
-#: ../src/vikwindow.c:2237
-msgid "16384"
-msgstr "16384"
-
-#: ../src/vikwindow.c:2238
-msgid "32768"
-msgstr "32768"
-
-#: ../src/vikwindow.c:2239
-msgid "Pan _North"
-msgstr ""
-
-#: ../src/vikwindow.c:2240
-msgid "Pan _East"
-msgstr ""
-
-#: ../src/vikwindow.c:2241
-msgid "Pan _South"
-msgstr ""
-
-#: ../src/vikwindow.c:2242
-msgid "Pan _West"
-msgstr ""
-
-#: ../src/vikwindow.c:2243
-msgid "Background _Jobs"
-msgstr ""
-
-#: ../src/vikwindow.c:2245
-msgid "Cu_t"
-msgstr "W_ytnij"
-
-#: ../src/vikwindow.c:2246
-msgid "_Copy"
-msgstr "_Kopiuj"
-
-#: ../src/vikwindow.c:2247
-msgid "_Paste"
-msgstr "_Wstaw"
-
-#: ../src/vikwindow.c:2248
-msgid "_Delete"
-msgstr "_Skasuj"
-
-#: ../src/vikwindow.c:2249
-msgid "Delete All"
-msgstr "Skasuj wszystko"
-
-#: ../src/vikwindow.c:2250
-msgid "_Flush Map Cache"
-msgstr ""
-
-#: ../src/vikwindow.c:2251
-msgid "_Set the Default Location"
-msgstr ""
-
-#: ../src/vikwindow.c:2251
-msgid "Set the Default Location to the current position"
-msgstr ""
-
-#: ../src/vikwindow.c:2252
-msgid "_Preferences"
-msgstr "_Preferencje"
-
-#: ../src/vikwindow.c:2253
-msgid "_Properties"
-msgstr "_Właściwości"
-
-#: ../src/vikwindow.c:2256
-msgid "_About"
-msgstr "_O programie"
-
-#: ../src/vikwindow.c:2261
-msgid "_UTM Mode"
-msgstr "Tryb _UTM"
-
-#: ../src/vikwindow.c:2262
-msgid "_Expedia Mode"
-msgstr ""
-
-#: ../src/vikwindow.c:2263
-msgid "_Mercator Mode"
-msgstr ""
-
-#: ../src/vikwindow.c:2267
-msgid "Pan Tool"
-msgstr ""
-
-#: ../src/vikwindow.c:2268
-msgid "Zoom Tool"
-msgstr "Narzędzie zbliżania"
-
-#: ../src/vikwindow.c:2269
-msgid "_Ruler"
-msgstr "_Linijka"
-
-#: ../src/vikwindow.c:2269
-msgid "Ruler Tool"
-msgstr "Narzędzie linijki"
-
-#: ../src/vikwindow.c:2273
-msgid "_Show Scale"
-msgstr "_Pokaż skalę"
-
-#: ../src/vikwindow.c:2273
-msgid "Show Scale"
-msgstr "Pokaż skalę"
-
-#: ../src/vikwindow.c:2274
-msgid "Show _Center Mark"
-msgstr ""
-
-#: ../src/vikwindow.c:2274
-msgid "Show Center Mark"
-msgstr ""
-
-#: ../src/vikwindow.c:2275
-msgid "_Full Screen"
-msgstr "_Pełny ekran"
-
-#: ../src/vikwindow.c:2275
-msgid "Activate full screen mode"
-msgstr "Aktywuj tryb pełnego ekranu"
-
-#: ../src/vikwindow.c:2276
-msgid "Show Side Pa_nel"
-msgstr ""
-
 #: ../src/vikwindow.c:2276
 msgid "Show Side Panel"
 msgstr "Pokaż panel boczny"
 
 #: ../src/vikwindow.c:2338
->>>>>>> b5e114b6
 #, c-format
 msgid "New %s Layer"
 msgstr "Nowa %s warstwa"
@@ -3382,19 +2329,16 @@
 msgid "Viking"
 msgstr "Viking"
 
-<<<<<<< HEAD
 #~ msgid "Download new Onscreen Maps from server"
 #~ msgstr "Pobierz nowe mapy Onscreen z serwera"
 
-=======
->>>>>>> b5e114b6
+#~ msgid "Export layer"
+#~ msgstr "Eksportuj warstwę"
+
 #~ msgid "Create"
 #~ msgstr "Utwórz"
 
 #~ msgid "Export layer"
-<<<<<<< HEAD
-#~ msgstr "Eksportuj warstwę"
-=======
 #~ msgstr "Eksportuj warstwę"
 
 #~ msgid "Goto"
@@ -3452,5 +2396,4 @@
 #~ msgstr "Pobierz nowe mapy Onscreen z serwera"
 
 #~ msgid "Go to Location..."
-#~ msgstr "Idź do położenia..."
->>>>>>> b5e114b6
+#~ msgstr "Idź do położenia..."