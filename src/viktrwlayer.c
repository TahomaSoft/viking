--- conflicted
+++ resolved
@@ -10916,38 +10916,6 @@
       tool_plot_route ( vtl, &tmp );
       vik_layer_emit_update ( VIK_LAYER(vtl) );
     }
-<<<<<<< HEAD
-=======
-    gchar *msg = g_strdup_printf ( _("Querying %s for route between (%.3f, %.3f) and (%.3f, %.3f)."),
-                                   vik_routing_engine_get_label ( engine ),
-                                   start.lat, start.lon, end.lat, end.lon );
-    vik_statusbar_set_message ( sb, VIK_STATUSBAR_INFO, msg );
-    g_free ( msg );
-    vik_window_set_busy_cursor ( VIK_WINDOW(VIK_GTK_WINDOW_FROM_LAYER(vtl)) );
-
-
-    /* Give GTK a change to display the new status bar before querying the web */
-    while ( gtk_events_pending ( ) )
-        gtk_main_iteration ( );
-
-    gboolean find_status = vik_routing_default_find ( vtl, start, end );
-
-    if ( find_status ) {
-      vik_track_merge_segments ( vtl->current_track );
-    }
-
-    /* Update UI to say we're done */
-    vik_window_clear_busy_cursor ( VIK_WINDOW(VIK_GTK_WINDOW_FROM_LAYER(vtl)) );
-    msg = ( find_status ) ? g_strdup_printf ( _("%s returned route between (%.3f, %.3f) and (%.3f, %.3f)."),
-                            vik_routing_engine_get_label ( engine ),
-                            start.lat, start.lon, end.lat, end.lon )
-                          : g_strdup_printf ( _("Error getting route from %s."),
-                                              vik_routing_engine_get_label ( engine ) );
-    vik_statusbar_set_message ( sb, VIK_STATUSBAR_INFO, msg );
-    g_free ( msg );
-
-    vik_layer_emit_update ( VIK_LAYER(vtl) );
->>>>>>> ec789f15
   } else {
     vtl->current_track = NULL;
 
