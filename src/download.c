/*
 * viking -- GPS Data and Topo Analyzer, Explorer, and Manager
 *
 * Copyright (C) 2003-2005, Evan Battaglia <gtoevan@gmx.net>
 *
 * This program is free software; you can redistribute it and/or modify
 * it under the terms of the GNU General Public License as published by
 * the Free Software Foundation; either version 2 of the License, or
 * (at your option) any later version.
 *
 * This program is distributed in the hope that it will be useful,
 * but WITHOUT ANY WARRANTY; without even the implied warranty of
 * MERCHANTABILITY or FITNESS FOR A PARTICULAR PURPOSE.  See the
 * GNU General Public License for more details.
 *
 * You should have received a copy of the GNU General Public License
 * along with this program; if not, write to the Free Software
 * Foundation, Inc., 59 Temple Place, Suite 330, Boston, MA  02111-1307  USA
 *
 */

#ifdef HAVE_CONFIG_H
#include "config.h"
#endif

#include <stdio.h>
#include <ctype.h>
#include <errno.h>
#include <string.h>
#ifdef HAVE_SYS_TYPES_H
#include <sys/types.h>
#endif
#ifdef HAVE_UTIME_H
#include <utime.h>
#endif
#include <glib.h>
#include <glib/gstdio.h>
#include <glib/gi18n.h>


#include "download.h"

#include "curl_download.h"
#include "preferences.h"
#include "globals.h"

static gboolean check_file_first_line(FILE* f, gchar *patterns[])
{
  gchar **s;
  gchar *bp;
  fpos_t pos;
  gchar buf[33];
  size_t nr;

  memset(buf, 0, sizeof(buf));
  fgetpos(f, &pos);
  rewind(f);
  nr = fread(buf, 1, sizeof(buf) - 1, f);
  fsetpos(f, &pos);
  for (bp = buf; (bp < (buf + sizeof(buf) - 1)) && (nr > (bp - buf)); bp++) {
    if (!(isspace(*bp)))
      break;
  }
  if ((bp >= (buf + sizeof(buf) -1)) || ((bp - buf) >= nr))
    return FALSE;
  for (s = patterns; *s; s++) {
    if (strncasecmp(*s, bp, strlen(*s)) == 0)
      return TRUE;
  }
  return FALSE;
}

gboolean a_check_html_file(FILE* f)
{
  gchar * html_str[] = {
    "<html",
    "<!DOCTYPE html",
    "<head",
    "<title",
    NULL
  };

  return check_file_first_line(f, html_str);
}

gboolean a_check_map_file(FILE* f)
{
  /* FIXME no more true since a_check_kml_file */
  return !a_check_html_file(f);
}

gboolean a_check_kml_file(FILE* f)
{
  gchar * kml_str[] = {
    "<?xml",
    NULL
  };

  return check_file_first_line(f, kml_str);
}

static GList *file_list = NULL;
static GMutex *file_list_mutex = NULL;

/* spin button scales */
VikLayerParamScale params_scales[] = {
  {1, 86400*7, 10, 0},		/* download_tile_age */
};

static VikLayerParam prefs[] = {
  { VIKING_PREFERENCES_NAMESPACE "download_tile_age", VIK_LAYER_PARAM_UINT, VIK_LAYER_GROUP_NONE, N_("Tile age (s):"), VIK_LAYER_WIDGET_SPINBUTTON, params_scales + 0, NULL },
};

void a_download_init (void)
{
	VikLayerParamData tmp;
	tmp.u = VIK_CONFIG_DEFAULT_TILE_AGE;
	a_preferences_register(prefs, tmp, VIKING_PREFERENCES_GROUP_KEY);

	file_list_mutex = g_mutex_new();
}

static gboolean lock_file(const char *fn)
{
	gboolean locked = FALSE;
	g_mutex_lock(file_list_mutex);
	if (g_list_find_custom(file_list, fn, (GCompareFunc)g_strcmp0) == NULL)
	{
		// The filename is not yet locked
		file_list = g_list_append(file_list, (gpointer)fn),
		locked = TRUE;
	}
	g_mutex_unlock(file_list_mutex);
	return locked;
}

static void unlock_file(const char *fn)
{
	g_mutex_lock(file_list_mutex);
	file_list = g_list_remove(file_list, (gconstpointer)fn);
	g_mutex_unlock(file_list_mutex);
}

static int download( const char *hostname, const char *uri, const char *fn, DownloadMapOptions *options, gboolean ftp, void *handle)
{
  FILE *f;
  int ret;
  gchar *tmpfilename;
  gboolean failure = FALSE;
  DownloadFileOptions file_options = {0, NULL, NULL};

  /* Check file */
  if ( g_file_test ( fn, G_FILE_TEST_EXISTS ) == TRUE )
  {
    if (options == NULL || (!options->check_file_server_time &&
                            !options->use_etag)) {
      /* Nothing to do as file already exists and we don't want to check server */
      return -3;
    }

    time_t tile_age = a_preferences_get(VIKING_PREFERENCES_NAMESPACE "download_tile_age")->u;
    /* Get the modified time of this file */
    struct stat buf;
    g_stat ( fn, &buf );
    time_t file_time = buf.st_mtime;
    if ( (time(NULL) - file_time) < tile_age ) {
      /* File cache is too recent, so return */
      return -3;
    }

    if (options->check_file_server_time) {
      file_options.time_condition = file_time;
    }
    if (options->use_etag) {
      gchar *etag_filename = g_strdup_printf("%s.etag", fn);
      gsize etag_length;
      g_file_get_contents (etag_filename, &(file_options.etag), &etag_length, NULL);

      /* check if etag is short enough */
      if (etag_length > 100)
        g_free(file_options.etag);

      /* TODO: should check that etag is a valid string */
    }

  } else {
    gchar *dir = g_path_get_dirname ( fn );
    g_mkdir_with_parents ( dir , 0777 );
    g_free ( dir );
  }

  tmpfilename = g_strdup_printf("%s.tmp", fn);
  if (!lock_file ( tmpfilename ) )
  {
    g_debug("%s: Couldn't take lock on temporary file \"%s\"\n", __FUNCTION__, tmpfilename);
    g_free ( tmpfilename );
    return -4;
  }
  f = g_fopen ( tmpfilename, "w+b" );  /* truncate file and open it */
  if ( ! f ) {
    g_warning("Couldn't open temporary file \"%s\": %s", tmpfilename, g_strerror(errno));
    g_free ( tmpfilename );
    return -4;
  }

  /* Call the backend function */
  ret = curl_download_get_url ( hostname, uri, f, options, ftp, &file_options, handle );

  if (ret != DOWNLOAD_NO_ERROR && ret != DOWNLOAD_NO_NEWER_FILE) {
    g_debug("%s: download failed: curl_download_get_url=%d", __FUNCTION__, ret);
    failure = TRUE;
  }

  if (!failure && options != NULL && options->check_file != NULL && ! options->check_file(f)) {
    g_debug("%s: file content checking failed", __FUNCTION__);
    failure = TRUE;
  }

  fclose ( f );
  f = NULL;

  if (failure)
  {
    g_warning(_("Download error: %s"), fn);
    g_remove ( tmpfilename );
    unlock_file ( tmpfilename );
    g_free ( tmpfilename );
<<<<<<< HEAD
=======
    if (options->use_etag) {
      g_free ( file_options.etag );
      g_free ( file_options.new_etag );
    }
    g_remove ( fn ); /* couldn't create temporary. delete 0-byte file. */
>>>>>>> c81ded98
    return -1;
  }

  if (options->use_etag) {
    if (file_options.new_etag) {
      /* server returned an etag value */
      gchar *etag_filename = g_strdup_printf("%s.etag", fn);
      g_file_set_contents (etag_filename, file_options.new_etag, -1, NULL);
    }
  }

  if (ret == DOWNLOAD_NO_NEWER_FILE)  {
    g_remove ( tmpfilename );
#if GLIB_CHECK_VERSION(2,18,0)
    g_utime ( fn, NULL ); /* update mtime of local copy */
#else
    utimes ( fn, NULL ); /* update mtime of local copy */
#endif
  } else {
    g_rename ( tmpfilename, fn ); /* move completely-downloaded file to permanent location */
  }
  unlock_file ( tmpfilename );
  g_free ( tmpfilename );

  if (options->use_etag) {
    g_free ( file_options.etag );
    g_free ( file_options.new_etag );
  }
  return 0;
}

/* success = 0, -1 = couldn't connect, -2 HTTP error, -3 file exists, -4 couldn't write to file... */
/* uri: like "/uri.html?whatever" */
/* only reason for the "wrapper" is so we can do redirects. */
int a_http_download_get_url ( const char *hostname, const char *uri, const char *fn, DownloadMapOptions *opt, void *handle )
{
  return download ( hostname, uri, fn, opt, FALSE, handle );
}

int a_ftp_download_get_url ( const char *hostname, const char *uri, const char *fn, DownloadMapOptions *opt, void *handle )
{
  return download ( hostname, uri, fn, opt, TRUE, handle );
}

void * a_download_handle_init ()
{
  return curl_download_handle_init ();
}

void a_download_handle_cleanup ( void *handle )
{
  curl_download_handle_cleanup ( handle );
}<|MERGE_RESOLUTION|>--- conflicted
+++ resolved
@@ -225,14 +225,11 @@
     g_remove ( tmpfilename );
     unlock_file ( tmpfilename );
     g_free ( tmpfilename );
-<<<<<<< HEAD
-=======
     if (options->use_etag) {
       g_free ( file_options.etag );
       g_free ( file_options.new_etag );
     }
     g_remove ( fn ); /* couldn't create temporary. delete 0-byte file. */
->>>>>>> c81ded98
     return -1;
   }
 
